--- conflicted
+++ resolved
@@ -37,11 +37,7 @@
     }
   },
   "dependencies": {
-<<<<<<< HEAD
-    "inngest": "3.26.3-pr-756.1",
-=======
     "inngest": "^3.26.3",
->>>>>>> b164577c
     "openai-zod-to-json-schema": "^1.0.3",
     "zod": "^3.23.8"
   },
