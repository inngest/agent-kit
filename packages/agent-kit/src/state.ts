--- conflicted
+++ resolved
@@ -52,17 +52,8 @@
    */
   private _messages: Message[];
 
-<<<<<<< HEAD
-  constructor({
-    data,
-    messages,
-    results,
-    threadId,
-  }: State.Constructor<T> = {}) {
-=======
-  constructor({ data, messages, results }: State.Constructor<T> = {}) {
->>>>>>> fed95458
-    this._results = results || [];
+  constructor({ data, messages, threadId }: State.Constructor<T> = {}) {
+    this._results = [];
     this._messages = messages || [];
     this._data = data ? { ...data } : ({} as T);
     this.threadId = threadId;
@@ -170,17 +161,12 @@
    * clone allows you to safely clone the state.
    */
   clone() {
-<<<<<<< HEAD
-    const state = new State<T>({ data: this.data, threadId: this.threadId });
-    state._results = this._results.slice();
-    state._messages = this._messages.slice();
-=======
     const state = new State<T>({
       data: this.data,
+      threadId: this.threadId ,
       messages: this._messages.slice(),
       results: this._results.slice(),
     });
->>>>>>> fed95458
     return state;
   }
 
