import { type AiAdapter } from "@inngest/ai";
import { adapters } from "./adapters";
import { type Message } from "./types";
import { type Tool } from "./tool";
import { getStepTools } from "./util";

export const createAgenticModelFromAiAdapter = <
  TAiAdapter extends AiAdapter.Any,
>(
  adapter: TAiAdapter
): AgenticModel<TAiAdapter> => {
  const opts = adapters[adapter.format as AiAdapter.Format];

  return new AgenticModel({
    model: adapter,
    requestParser:
      opts.request as unknown as AgenticModel.RequestParser<TAiAdapter>,
    responseParser:
      opts.response as unknown as AgenticModel.ResponseParser<TAiAdapter>,
  });
};

export class AgenticModel<TAiAdapter extends AiAdapter.Any> {
  #model: TAiAdapter;
  requestParser: AgenticModel.RequestParser<TAiAdapter>;
  responseParser: AgenticModel.ResponseParser<TAiAdapter>;

  constructor({
    model,
    requestParser,
    responseParser,
  }: AgenticModel.Constructor<TAiAdapter>) {
    this.#model = model;
    this.requestParser = requestParser;
    this.responseParser = responseParser;
  }

  async infer(
    stepID: string,
    input: Message[],
    tools: Tool.Any[],
    tool_choice: Tool.Choice,
    publish?: { channel: string; topic: string }
  ): Promise<AgenticModel.InferenceResponse> {
<<<<<<< HEAD
    const stream = publish
      ? publish.channel !== "" && publish.topic !== ""
      : false;

    const body = this.requestParser(
      this.#model,
      input,
      tools,
      tool_choice,
      stream
    );
=======
    // TODO: Implement true token-by-token streaming from LLM providers
    // Currently using completed response chunking for streaming simulation
    // Future enhancement: Process real-time token streams from OpenAI/Anthropic/etc.
    const body = this.requestParser(this.#model, input, tools, tool_choice);
>>>>>>> 3ffc09a0
    let result: AiAdapter.Input<TAiAdapter>;

    const step = await getStepTools();

    if (step) {
      // eslint-disable-next-line
      result = (await step.ai.infer(stepID, {
        model: this.#model,
        body,
        publish,
        // eslint-disable-next-line
      } as unknown as any)) as AiAdapter.Input<TAiAdapter>;
    } else {
      // Allow the model to mutate options and body for this call
      const modelCopy = { ...this.#model };
      this.#model.onCall?.(modelCopy, body);

      const url = new URL(modelCopy.url || "");

      const headers: Record<string, string> = {
        "Content-Type": "application/json",
      };

      // Make sure we handle every known format in `@inngest/ai`.
      const formatHandlers: Record<AiAdapter.Format, () => void> = {
        "openai-chat": () => {
          headers["Authorization"] = `Bearer ${modelCopy.authKey}`;
        },
        "azure-openai": () => {
          headers["api-key"] = modelCopy.authKey;
        },
        anthropic: () => {
          headers["x-api-key"] = modelCopy.authKey;
          headers["anthropic-version"] = "2023-06-01";
        },
        gemini: () => {},
        grok: () => {},
      };

      formatHandlers[modelCopy.format as AiAdapter.Format]();

      // eslint-disable-next-line @typescript-eslint/no-unsafe-assignment
      result = await (
        await fetch(url, {
          method: "POST",
          headers,
          body: JSON.stringify(body),
        })
      ).json();
    }

    return { output: this.responseParser(result), raw: result };
  }
}

export namespace AgenticModel {
  export type Any = AgenticModel<AiAdapter.Any>;

  /**
   * InferenceResponse is the response from a model for an inference request.
   * This contains parsed messages and the raw result, with the type of the raw
   * result depending on the model's API repsonse.
   */
  export type InferenceResponse<T = unknown> = {
    output: Message[];
    raw: T;
  };

  export interface Constructor<TAiAdapter extends AiAdapter.Any> {
    model: TAiAdapter;
    requestParser: RequestParser<TAiAdapter>;
    responseParser: ResponseParser<TAiAdapter>;
  }

  export type RequestParser<TAiAdapter extends AiAdapter.Any> = (
    model: TAiAdapter,
    state: Message[],
    tools: Tool.Any[],
    tool_choice: Tool.Choice,
    stream?: boolean
  ) => AiAdapter.Input<TAiAdapter>;

  export type ResponseParser<TAiAdapter extends AiAdapter.Any> = (
    output: AiAdapter.Output<TAiAdapter>
  ) => Message[];
}<|MERGE_RESOLUTION|>--- conflicted
+++ resolved
@@ -42,7 +42,6 @@
     tool_choice: Tool.Choice,
     publish?: { channel: string; topic: string }
   ): Promise<AgenticModel.InferenceResponse> {
-<<<<<<< HEAD
     const stream = publish
       ? publish.channel !== "" && publish.topic !== ""
       : false;
@@ -54,12 +53,7 @@
       tool_choice,
       stream
     );
-=======
-    // TODO: Implement true token-by-token streaming from LLM providers
-    // Currently using completed response chunking for streaming simulation
-    // Future enhancement: Process real-time token streams from OpenAI/Anthropic/etc.
-    const body = this.requestParser(this.#model, input, tools, tool_choice);
->>>>>>> 3ffc09a0
+
     let result: AiAdapter.Input<TAiAdapter>;
 
     const step = await getStepTools();
