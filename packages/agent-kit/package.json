--- conflicted
+++ resolved
@@ -52,31 +52,21 @@
     "@modelcontextprotocol/sdk": "^1.11.2",
     "eventsource": "^3.0.2",
     "express": "^4.21.1",
-<<<<<<< HEAD
     "xxhashjs": "^0.2.2",
     "zod": "^3.25.76",
     "zod-to-json-schema": "^3.24.3"
-  },
-  "peerDependencies": {
-    "inngest": ">=3.42.3"
-=======
     "xxhashjs": "^0.2.2"
   },
   "peerDependencies": {
     "inngest": ">=3.43.1",
     "zod": ">=4 <5"
->>>>>>> 3ffc09a0
   },
   "packageManager": "pnpm@9.14.2",
   "devDependencies": {
     "@types/express": "^5.0.0",
     "@types/node": "^22.9.1",
     "@types/xxhashjs": "^0.2.4",
-<<<<<<< HEAD
-    "inngest": "3.42.3",
-=======
     "inngest": "3.43.1",
->>>>>>> 3ffc09a0
     "nodemon": "^3.0.2",
     "ts-node": "^10.9.2",
     "tsup": "^8.3.6",
