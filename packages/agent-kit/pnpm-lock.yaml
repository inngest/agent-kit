lockfileVersion: '9.0'

settings:
  autoInstallPeers: true
  excludeLinksFromLockfile: false

overrides:
  esbuild@<=0.24.2: '>=0.25.0'
  vite@>=5.0.0 <5.4.15: '>=5.4.15'
  vite@>=5.0.0 <5.4.16: '>=5.4.16'
  vite@>=5.0.0 <5.4.18: '>=5.4.18'
  vite@>=5.0.0 <=5.4.18: '>=5.4.19'
  vite@>=5.0.0 <5.4.17: '>=5.4.17'
  brace-expansion@>=1.0.0 <=1.1.11: '>=1.1.12'
  brace-expansion@>=2.0.0 <=2.0.1: '>=2.0.2'
  '@eslint/plugin-kit@<0.3.4': '>=0.3.4'

importers:

  .:
    dependencies:
      '@dmitryrechkin/json-schema-to-zod':
        specifier: ^1.0.0
        version: 1.0.1
      '@inngest/ai':
        specifier: 0.1.6
        version: 0.1.6
      '@modelcontextprotocol/sdk':
        specifier: ^1.11.2
        version: 1.18.2
      eventsource:
        specifier: ^3.0.2
        version: 3.0.7
      express:
        specifier: ^4.21.1
        version: 4.21.2
      xxhashjs:
        specifier: ^0.2.2
        version: 0.2.2
<<<<<<< HEAD
      zod:
        specifier: ^3.25.76
        version: 3.25.76
      zod-to-json-schema:
        specifier: ^3.24.3
        version: 3.24.3(zod@3.25.76)
=======
>>>>>>> 3ffc09a0
    devDependencies:
      '@types/express':
        specifier: ^5.0.0
        version: 5.0.3
      '@types/node':
        specifier: ^22.9.1
        version: 22.18.6
      '@types/xxhashjs':
        specifier: ^0.2.4
        version: 0.2.4
      inngest:
<<<<<<< HEAD
        specifier: 3.42.3
        version: 3.42.3(express@4.21.2)(typescript@5.7.3)(zod@3.25.76)
=======
        specifier: 3.43.1
        version: 3.43.1(express@4.21.2)(typescript@5.9.2)(zod@4.1.11)
>>>>>>> 3ffc09a0
      nodemon:
        specifier: ^3.0.2
        version: 3.1.10
      ts-node:
        specifier: ^10.9.2
        version: 10.9.2(@types/node@22.18.6)(typescript@5.9.2)
      tsup:
        specifier: ^8.3.6
        version: 8.5.0(postcss@8.5.6)(typescript@5.9.2)
      typescript:
        specifier: ^5.6.3
        version: 5.9.2
      typescript-eslint:
        specifier: ^8.15.0
        version: 8.44.1(eslint@9.36.0)(typescript@5.9.2)
      vite:
        specifier: ^6.0.0
        version: 6.3.6(@types/node@22.18.6)
      vitest:
        specifier: ^2.1.8
        version: 2.1.9(@types/node@22.18.6)
      zod:
        specifier: ^4.1.11
        version: 4.1.11

packages:

  '@bufbuild/protobuf@2.9.0':
    resolution: {integrity: sha512-rnJenoStJ8nvmt9Gzye8nkYd6V22xUAnu4086ER7h1zJ508vStko4pMvDeQ446ilDTFpV5wnoc5YS7XvMwwMqA==}

  '@cspotcode/source-map-support@0.8.1':
    resolution: {integrity: sha512-IchNf6dN4tHoMFIn/7OE8LWZ19Y6q/67Bmf6vnGREv8RSbBVb9LPJxEcnwrcwX6ixSvaiGoomAUvu4YSxXrVgw==}
    engines: {node: '>=12'}

  '@dmitryrechkin/json-schema-to-zod@1.0.1':
    resolution: {integrity: sha512-cG9gC4NMu/7JZqmRZy6uIb+l+kxek2GFQ0/qrhw7xeFK2l5B9yF9FVuujoqFPLRGDHNFYqtBWht7hY4KB0ngrA==}

  '@esbuild/aix-ppc64@0.25.10':
    resolution: {integrity: sha512-0NFWnA+7l41irNuaSVlLfgNT12caWJVLzp5eAVhZ0z1qpxbockccEt3s+149rE64VUI3Ml2zt8Nv5JVc4QXTsw==}
    engines: {node: '>=18'}
    cpu: [ppc64]
    os: [aix]

  '@esbuild/android-arm64@0.25.10':
    resolution: {integrity: sha512-LSQa7eDahypv/VO6WKohZGPSJDq5OVOo3UoFR1E4t4Gj1W7zEQMUhI+lo81H+DtB+kP+tDgBp+M4oNCwp6kffg==}
    engines: {node: '>=18'}
    cpu: [arm64]
    os: [android]

  '@esbuild/android-arm@0.25.10':
    resolution: {integrity: sha512-dQAxF1dW1C3zpeCDc5KqIYuZ1tgAdRXNoZP7vkBIRtKZPYe2xVr/d3SkirklCHudW1B45tGiUlz2pUWDfbDD4w==}
    engines: {node: '>=18'}
    cpu: [arm]
    os: [android]

  '@esbuild/android-x64@0.25.10':
    resolution: {integrity: sha512-MiC9CWdPrfhibcXwr39p9ha1x0lZJ9KaVfvzA0Wxwz9ETX4v5CHfF09bx935nHlhi+MxhA63dKRRQLiVgSUtEg==}
    engines: {node: '>=18'}
    cpu: [x64]
    os: [android]

  '@esbuild/darwin-arm64@0.25.10':
    resolution: {integrity: sha512-JC74bdXcQEpW9KkV326WpZZjLguSZ3DfS8wrrvPMHgQOIEIG/sPXEN/V8IssoJhbefLRcRqw6RQH2NnpdprtMA==}
    engines: {node: '>=18'}
    cpu: [arm64]
    os: [darwin]

  '@esbuild/darwin-x64@0.25.10':
    resolution: {integrity: sha512-tguWg1olF6DGqzws97pKZ8G2L7Ig1vjDmGTwcTuYHbuU6TTjJe5FXbgs5C1BBzHbJ2bo1m3WkQDbWO2PvamRcg==}
    engines: {node: '>=18'}
    cpu: [x64]
    os: [darwin]

  '@esbuild/freebsd-arm64@0.25.10':
    resolution: {integrity: sha512-3ZioSQSg1HT2N05YxeJWYR+Libe3bREVSdWhEEgExWaDtyFbbXWb49QgPvFH8u03vUPX10JhJPcz7s9t9+boWg==}
    engines: {node: '>=18'}
    cpu: [arm64]
    os: [freebsd]

  '@esbuild/freebsd-x64@0.25.10':
    resolution: {integrity: sha512-LLgJfHJk014Aa4anGDbh8bmI5Lk+QidDmGzuC2D+vP7mv/GeSN+H39zOf7pN5N8p059FcOfs2bVlrRr4SK9WxA==}
    engines: {node: '>=18'}
    cpu: [x64]
    os: [freebsd]

  '@esbuild/linux-arm64@0.25.10':
    resolution: {integrity: sha512-5luJWN6YKBsawd5f9i4+c+geYiVEw20FVW5x0v1kEMWNq8UctFjDiMATBxLvmmHA4bf7F6hTRaJgtghFr9iziQ==}
    engines: {node: '>=18'}
    cpu: [arm64]
    os: [linux]

  '@esbuild/linux-arm@0.25.10':
    resolution: {integrity: sha512-oR31GtBTFYCqEBALI9r6WxoU/ZofZl962pouZRTEYECvNF/dtXKku8YXcJkhgK/beU+zedXfIzHijSRapJY3vg==}
    engines: {node: '>=18'}
    cpu: [arm]
    os: [linux]

  '@esbuild/linux-ia32@0.25.10':
    resolution: {integrity: sha512-NrSCx2Kim3EnnWgS4Txn0QGt0Xipoumb6z6sUtl5bOEZIVKhzfyp/Lyw4C1DIYvzeW/5mWYPBFJU3a/8Yr75DQ==}
    engines: {node: '>=18'}
    cpu: [ia32]
    os: [linux]

  '@esbuild/linux-loong64@0.25.10':
    resolution: {integrity: sha512-xoSphrd4AZda8+rUDDfD9J6FUMjrkTz8itpTITM4/xgerAZZcFW7Dv+sun7333IfKxGG8gAq+3NbfEMJfiY+Eg==}
    engines: {node: '>=18'}
    cpu: [loong64]
    os: [linux]

  '@esbuild/linux-mips64el@0.25.10':
    resolution: {integrity: sha512-ab6eiuCwoMmYDyTnyptoKkVS3k8fy/1Uvq7Dj5czXI6DF2GqD2ToInBI0SHOp5/X1BdZ26RKc5+qjQNGRBelRA==}
    engines: {node: '>=18'}
    cpu: [mips64el]
    os: [linux]

  '@esbuild/linux-ppc64@0.25.10':
    resolution: {integrity: sha512-NLinzzOgZQsGpsTkEbdJTCanwA5/wozN9dSgEl12haXJBzMTpssebuXR42bthOF3z7zXFWH1AmvWunUCkBE4EA==}
    engines: {node: '>=18'}
    cpu: [ppc64]
    os: [linux]

  '@esbuild/linux-riscv64@0.25.10':
    resolution: {integrity: sha512-FE557XdZDrtX8NMIeA8LBJX3dC2M8VGXwfrQWU7LB5SLOajfJIxmSdyL/gU1m64Zs9CBKvm4UAuBp5aJ8OgnrA==}
    engines: {node: '>=18'}
    cpu: [riscv64]
    os: [linux]

  '@esbuild/linux-s390x@0.25.10':
    resolution: {integrity: sha512-3BBSbgzuB9ajLoVZk0mGu+EHlBwkusRmeNYdqmznmMc9zGASFjSsxgkNsqmXugpPk00gJ0JNKh/97nxmjctdew==}
    engines: {node: '>=18'}
    cpu: [s390x]
    os: [linux]

  '@esbuild/linux-x64@0.25.10':
    resolution: {integrity: sha512-QSX81KhFoZGwenVyPoberggdW1nrQZSvfVDAIUXr3WqLRZGZqWk/P4T8p2SP+de2Sr5HPcvjhcJzEiulKgnxtA==}
    engines: {node: '>=18'}
    cpu: [x64]
    os: [linux]

  '@esbuild/netbsd-arm64@0.25.10':
    resolution: {integrity: sha512-AKQM3gfYfSW8XRk8DdMCzaLUFB15dTrZfnX8WXQoOUpUBQ+NaAFCP1kPS/ykbbGYz7rxn0WS48/81l9hFl3u4A==}
    engines: {node: '>=18'}
    cpu: [arm64]
    os: [netbsd]

  '@esbuild/netbsd-x64@0.25.10':
    resolution: {integrity: sha512-7RTytDPGU6fek/hWuN9qQpeGPBZFfB4zZgcz2VK2Z5VpdUxEI8JKYsg3JfO0n/Z1E/6l05n0unDCNc4HnhQGig==}
    engines: {node: '>=18'}
    cpu: [x64]
    os: [netbsd]

  '@esbuild/openbsd-arm64@0.25.10':
    resolution: {integrity: sha512-5Se0VM9Wtq797YFn+dLimf2Zx6McttsH2olUBsDml+lm0GOCRVebRWUvDtkY4BWYv/3NgzS8b/UM3jQNh5hYyw==}
    engines: {node: '>=18'}
    cpu: [arm64]
    os: [openbsd]

  '@esbuild/openbsd-x64@0.25.10':
    resolution: {integrity: sha512-XkA4frq1TLj4bEMB+2HnI0+4RnjbuGZfet2gs/LNs5Hc7D89ZQBHQ0gL2ND6Lzu1+QVkjp3x1gIcPKzRNP8bXw==}
    engines: {node: '>=18'}
    cpu: [x64]
    os: [openbsd]

  '@esbuild/openharmony-arm64@0.25.10':
    resolution: {integrity: sha512-AVTSBhTX8Y/Fz6OmIVBip9tJzZEUcY8WLh7I59+upa5/GPhh2/aM6bvOMQySspnCCHvFi79kMtdJS1w0DXAeag==}
    engines: {node: '>=18'}
    cpu: [arm64]
    os: [openharmony]

  '@esbuild/sunos-x64@0.25.10':
    resolution: {integrity: sha512-fswk3XT0Uf2pGJmOpDB7yknqhVkJQkAQOcW/ccVOtfx05LkbWOaRAtn5SaqXypeKQra1QaEa841PgrSL9ubSPQ==}
    engines: {node: '>=18'}
    cpu: [x64]
    os: [sunos]

  '@esbuild/win32-arm64@0.25.10':
    resolution: {integrity: sha512-ah+9b59KDTSfpaCg6VdJoOQvKjI33nTaQr4UluQwW7aEwZQsbMCfTmfEO4VyewOxx4RaDT/xCy9ra2GPWmO7Kw==}
    engines: {node: '>=18'}
    cpu: [arm64]
    os: [win32]

  '@esbuild/win32-ia32@0.25.10':
    resolution: {integrity: sha512-QHPDbKkrGO8/cz9LKVnJU22HOi4pxZnZhhA2HYHez5Pz4JeffhDjf85E57Oyco163GnzNCVkZK0b/n4Y0UHcSw==}
    engines: {node: '>=18'}
    cpu: [ia32]
    os: [win32]

  '@esbuild/win32-x64@0.25.10':
    resolution: {integrity: sha512-9KpxSVFCu0iK1owoez6aC/s/EdUQLDN3adTxGCqxMVhrPDj6bt5dbrHDXUuq+Bs2vATFBBrQS5vdQ/Ed2P+nbw==}
    engines: {node: '>=18'}
    cpu: [x64]
    os: [win32]

  '@eslint-community/eslint-utils@4.9.0':
    resolution: {integrity: sha512-ayVFHdtZ+hsq1t2Dy24wCmGXGe4q9Gu3smhLYALJrr473ZH27MsnSL+LKUlimp4BWJqMDMLmPpx/Q9R3OAlL4g==}
    engines: {node: ^12.22.0 || ^14.17.0 || >=16.0.0}
    peerDependencies:
      eslint: ^6.0.0 || ^7.0.0 || >=8.0.0

  '@eslint-community/regexpp@4.12.1':
    resolution: {integrity: sha512-CCZCDJuduB9OUkFkY2IgppNZMi2lBQgD2qzwXkEia16cge2pijY/aXi96CJMquDMn3nJdlPV1A5KrJEXwfLNzQ==}
    engines: {node: ^12.0.0 || ^14.0.0 || >=16.0.0}

  '@eslint/config-array@0.21.0':
    resolution: {integrity: sha512-ENIdc4iLu0d93HeYirvKmrzshzofPw6VkZRKQGe9Nv46ZnWUzcF1xV01dcvEg/1wXUR61OmmlSfyeyO7EvjLxQ==}
    engines: {node: ^18.18.0 || ^20.9.0 || >=21.1.0}

  '@eslint/config-helpers@0.3.1':
    resolution: {integrity: sha512-xR93k9WhrDYpXHORXpxVL5oHj3Era7wo6k/Wd8/IsQNnZUTzkGS29lyn3nAT05v6ltUuTFVCCYDEGfy2Or/sPA==}
    engines: {node: ^18.18.0 || ^20.9.0 || >=21.1.0}

  '@eslint/core@0.15.2':
    resolution: {integrity: sha512-78Md3/Rrxh83gCxoUc0EiciuOHsIITzLy53m3d9UyiW8y9Dj2D29FeETqyKA+BRK76tnTp6RXWb3pCay8Oyomg==}
    engines: {node: ^18.18.0 || ^20.9.0 || >=21.1.0}

  '@eslint/eslintrc@3.3.1':
    resolution: {integrity: sha512-gtF186CXhIl1p4pJNGZw8Yc6RlshoePRvE0X91oPGb3vZ8pM3qOS9W9NGPat9LziaBV7XrJWGylNQXkGcnM3IQ==}
    engines: {node: ^18.18.0 || ^20.9.0 || >=21.1.0}

  '@eslint/js@9.36.0':
    resolution: {integrity: sha512-uhCbYtYynH30iZErszX78U+nR3pJU3RHGQ57NXy5QupD4SBVwDeU8TNBy+MjMngc1UyIW9noKqsRqfjQTBU2dw==}
    engines: {node: ^18.18.0 || ^20.9.0 || >=21.1.0}

  '@eslint/object-schema@2.1.6':
    resolution: {integrity: sha512-RBMg5FRL0I0gs51M/guSAj5/e14VQ4tpZnQNWwuDT66P14I43ItmPfIZRhO9fUVIPOAQXU47atlywZ/czoqFPA==}
    engines: {node: ^18.18.0 || ^20.9.0 || >=21.1.0}

  '@eslint/plugin-kit@0.3.5':
    resolution: {integrity: sha512-Z5kJ+wU3oA7MMIqVR9tyZRtjYPr4OC004Q4Rw7pgOKUOKkJfZ3O24nz3WYfGRpMDNmcOi3TwQOmgm7B7Tpii0w==}
    engines: {node: ^18.18.0 || ^20.9.0 || >=21.1.0}

  '@grpc/grpc-js@1.14.0':
    resolution: {integrity: sha512-N8Jx6PaYzcTRNzirReJCtADVoq4z7+1KQ4E70jTg/koQiMoUSN1kbNjPOqpPbhMFhfU1/l7ixspPl8dNY+FoUg==}
    engines: {node: '>=12.10.0'}

  '@grpc/proto-loader@0.8.0':
    resolution: {integrity: sha512-rc1hOQtjIWGxcxpb9aHAfLpIctjEnsDehj0DAiVfBlmT84uvR0uUtN2hEi/ecvWVjXUGf5qPF4qEgiLOx1YIMQ==}
    engines: {node: '>=6'}
    hasBin: true

  '@humanfs/core@0.19.1':
    resolution: {integrity: sha512-5DyQ4+1JEUzejeK1JGICcideyfUbGixgS9jNgex5nqkW+cY7WZhxBigmieN5Qnw9ZosSNVC9KQKyb+GUaGyKUA==}
    engines: {node: '>=18.18.0'}

  '@humanfs/node@0.16.7':
    resolution: {integrity: sha512-/zUx+yOsIrG4Y43Eh2peDeKCxlRt/gET6aHfaKpuq267qXdYDFViVHfMaLyygZOnl0kGWxFIgsBy8QFuTLUXEQ==}
    engines: {node: '>=18.18.0'}

  '@humanwhocodes/module-importer@1.0.1':
    resolution: {integrity: sha512-bxveV4V8v5Yb4ncFTT3rPSgZBOpCkjfK0y4oVVVJwIuDVBRMDXrPyXRL988i5ap9m9bnyEEjWfm5WkBmtffLfA==}
    engines: {node: '>=12.22'}

  '@humanwhocodes/retry@0.4.3':
    resolution: {integrity: sha512-bV0Tgo9K4hfPCek+aMAn81RppFKv2ySDQeMoSZuvTASywNTnVJCArCZE2FWqpvIatKu7VMRLWlR1EazvVhDyhQ==}
    engines: {node: '>=18.18'}

  '@inngest/ai@0.1.6':
    resolution: {integrity: sha512-4hIvD87LnMFSphkbSToB1EkE9epktyZU2xUj6OFCCj/bn379KfbZbhWcCJEyso0P9Ux4vsNTxiSu9E7JSI9HCQ==}

  '@isaacs/cliui@8.0.2':
    resolution: {integrity: sha512-O8jcjabXaleOG9DQ0+ARXWZBTfnP4WNAqzuiJK7ll44AmxGKv/J2M4TPjxjY3znBCfvBXFzucm1twdyFybFqEA==}
    engines: {node: '>=12'}

  '@jpwilliams/waitgroup@2.1.1':
    resolution: {integrity: sha512-0CxRhNfkvFCTLZBKGvKxY2FYtYW1yWhO2McLqBL0X5UWvYjIf9suH8anKW/DNutl369A75Ewyoh2iJMwBZ2tRg==}

  '@jridgewell/gen-mapping@0.3.13':
    resolution: {integrity: sha512-2kkt/7niJ6MgEPxF0bYdQ6etZaA+fQvDcLKckhy1yIQOzaoKjBBjSj63/aLVjYE3qhRt5dvM+uUyfCg6UKCBbA==}

  '@jridgewell/resolve-uri@3.1.2':
    resolution: {integrity: sha512-bRISgCIjP20/tbWSPWMEi54QVPRZExkuD9lJL+UIxUKtwVJA8wW1Trb1jMs1RFXo1CBTNZ/5hpC9QvmKWdopKw==}
    engines: {node: '>=6.0.0'}

  '@jridgewell/sourcemap-codec@1.5.5':
    resolution: {integrity: sha512-cYQ9310grqxueWbl+WuIUIaiUaDcj7WOq5fVhEljNVgRfOUhY9fy2zTvfoqWsnebh8Sl70VScFbICvJnLKB0Og==}

  '@jridgewell/trace-mapping@0.3.31':
    resolution: {integrity: sha512-zzNR+SdQSDJzc8joaeP8QQoCQr8NuYx2dIIytl1QeBEZHJ9uW6hebsrYgbz8hJwUQao3TWCMtmfV8Nu1twOLAw==}

  '@jridgewell/trace-mapping@0.3.9':
    resolution: {integrity: sha512-3Belt6tdc8bPgAtbcmdtNJlirVoTmEb5e2gC94PnkwEW9jI6CAHUeoG85tjWP5WquqfavoMtMwiG4P926ZKKuQ==}

  '@js-sdsl/ordered-map@4.4.2':
    resolution: {integrity: sha512-iUKgm52T8HOE/makSxjqoWhe95ZJA1/G1sYsGev2JDKUSS14KAgg1LHb+Ba+IPow0xflbnSkOsZcO08C7w1gYw==}

  '@modelcontextprotocol/sdk@1.18.2':
    resolution: {integrity: sha512-beedclIvFcCnPrYgHsylqiYJVJ/CI47Vyc4tY8no1/Li/O8U4BTlJfy6ZwxkYwx+Mx10nrgwSVrA7VBbhh4slg==}
    engines: {node: '>=18'}

  '@nodelib/fs.scandir@2.1.5':
    resolution: {integrity: sha512-vq24Bq3ym5HEQm2NKCr3yXDwjc7vTsEThRDnkp2DK9p1uqLR+DHurm/NOTo0KG7HYHU7eppKZj3MyqYuMBf62g==}
    engines: {node: '>= 8'}

  '@nodelib/fs.stat@2.0.5':
    resolution: {integrity: sha512-RkhPPp2zrqDAQA/2jNhnztcPAlv64XdhIp7a7454A5ovI7Bukxgt7MX7udwAu3zg1DcpPU0rz3VV1SeaqvY4+A==}
    engines: {node: '>= 8'}

  '@nodelib/fs.walk@1.2.8':
    resolution: {integrity: sha512-oGB+UxlgWcgQkgwo8GcEGwemoTFt3FIO9ababBmaGwXIoBKZ+GTy0pP185beGg7Llih/NSHSV2XAs1lnznocSg==}
    engines: {node: '>= 8'}

  '@opentelemetry/api-logs@0.57.2':
    resolution: {integrity: sha512-uIX52NnTM0iBh84MShlpouI7UKqkZ7MrUszTmaypHBu4r7NofznSnQRfJ+uUeDtQDj6w8eFGg5KBLDAwAPz1+A==}
    engines: {node: '>=14'}

  '@opentelemetry/api@1.9.0':
    resolution: {integrity: sha512-3giAOQvZiH5F9bMlMiv8+GSPMeqg0dbaeo58/0SlA9sxSqZhnUtxzX9/2FzyhS9sWQf5S0GJE0AKBrFqjpeYcg==}
    engines: {node: '>=8.0.0'}

  '@opentelemetry/auto-instrumentations-node@0.56.1':
    resolution: {integrity: sha512-4cK0+unfkXRRbQQg2r9K3ki8JlE0j9Iw8+4DZEkChShAnmviiE+/JMgHGvK+VVcLrSlgV6BBHv4+ZTLukQwhkA==}
    engines: {node: '>=14'}
    peerDependencies:
      '@opentelemetry/api': ^1.4.1

  '@opentelemetry/context-async-hooks@1.30.1':
    resolution: {integrity: sha512-s5vvxXPVdjqS3kTLKMeBMvop9hbWkwzBpu+mUO2M7sZtlkyDJGwFe33wRKnbaYDo8ExRVBIIdwIGrqpxHuKttA==}
    engines: {node: '>=14'}
    peerDependencies:
      '@opentelemetry/api': '>=1.0.0 <1.10.0'

  '@opentelemetry/core@1.30.1':
    resolution: {integrity: sha512-OOCM2C/QIURhJMuKaekP3TRBxBKxG/TWWA0TL2J6nXUtDnuCtccy49LUJF8xPFXMX+0LMcxFpCo8M9cGY1W6rQ==}
    engines: {node: '>=14'}
    peerDependencies:
      '@opentelemetry/api': '>=1.0.0 <1.10.0'

  '@opentelemetry/exporter-logs-otlp-grpc@0.57.2':
    resolution: {integrity: sha512-eovEy10n3umjKJl2Ey6TLzikPE+W4cUQ4gCwgGP1RqzTGtgDra0WjIqdy29ohiUKfvmbiL3MndZww58xfIvyFw==}
    engines: {node: '>=14'}
    peerDependencies:
      '@opentelemetry/api': ^1.3.0

  '@opentelemetry/exporter-logs-otlp-http@0.57.2':
    resolution: {integrity: sha512-0rygmvLcehBRp56NQVLSleJ5ITTduq/QfU7obOkyWgPpFHulwpw2LYTqNIz5TczKZuy5YY+5D3SDnXZL1tXImg==}
    engines: {node: '>=14'}
    peerDependencies:
      '@opentelemetry/api': ^1.3.0

  '@opentelemetry/exporter-logs-otlp-proto@0.57.2':
    resolution: {integrity: sha512-ta0ithCin0F8lu9eOf4lEz9YAScecezCHkMMyDkvd9S7AnZNX5ikUmC5EQOQADU+oCcgo/qkQIaKcZvQ0TYKDw==}
    engines: {node: '>=14'}
    peerDependencies:
      '@opentelemetry/api': ^1.3.0

  '@opentelemetry/exporter-metrics-otlp-grpc@0.57.2':
    resolution: {integrity: sha512-r70B8yKR41F0EC443b5CGB4rUaOMm99I5N75QQt6sHKxYDzSEc6gm48Diz1CI1biwa5tDPznpylTrywO/pT7qw==}
    engines: {node: '>=14'}
    peerDependencies:
      '@opentelemetry/api': ^1.3.0

  '@opentelemetry/exporter-metrics-otlp-http@0.57.2':
    resolution: {integrity: sha512-ttb9+4iKw04IMubjm3t0EZsYRNWr3kg44uUuzfo9CaccYlOh8cDooe4QObDUkvx9d5qQUrbEckhrWKfJnKhemA==}
    engines: {node: '>=14'}
    peerDependencies:
      '@opentelemetry/api': ^1.3.0

  '@opentelemetry/exporter-metrics-otlp-proto@0.57.2':
    resolution: {integrity: sha512-HX068Q2eNs38uf7RIkNN9Hl4Ynl+3lP0++KELkXMCpsCbFO03+0XNNZ1SkwxPlP9jrhQahsMPMkzNXpq3fKsnw==}
    engines: {node: '>=14'}
    peerDependencies:
      '@opentelemetry/api': ^1.3.0

  '@opentelemetry/exporter-prometheus@0.57.2':
    resolution: {integrity: sha512-VqIqXnuxWMWE/1NatAGtB1PvsQipwxDcdG4RwA/umdBcW3/iOHp0uejvFHTRN2O78ZPged87ErJajyUBPUhlDQ==}
    engines: {node: '>=14'}
    peerDependencies:
      '@opentelemetry/api': ^1.3.0

  '@opentelemetry/exporter-trace-otlp-grpc@0.57.2':
    resolution: {integrity: sha512-gHU1vA3JnHbNxEXg5iysqCWxN9j83d7/epTYBZflqQnTyCC4N7yZXn/dMM+bEmyhQPGjhCkNZLx4vZuChH1PYw==}
    engines: {node: '>=14'}
    peerDependencies:
      '@opentelemetry/api': ^1.3.0

  '@opentelemetry/exporter-trace-otlp-http@0.57.2':
    resolution: {integrity: sha512-sB/gkSYFu+0w2dVQ0PWY9fAMl172PKMZ/JrHkkW8dmjCL0CYkmXeE+ssqIL/yBUTPOvpLIpenX5T9RwXRBW/3g==}
    engines: {node: '>=14'}
    peerDependencies:
      '@opentelemetry/api': ^1.3.0

  '@opentelemetry/exporter-trace-otlp-proto@0.57.2':
    resolution: {integrity: sha512-awDdNRMIwDvUtoRYxRhja5QYH6+McBLtoz1q9BeEsskhZcrGmH/V1fWpGx8n+Rc+542e8pJA6y+aullbIzQmlw==}
    engines: {node: '>=14'}
    peerDependencies:
      '@opentelemetry/api': ^1.3.0

  '@opentelemetry/exporter-zipkin@1.30.1':
    resolution: {integrity: sha512-6S2QIMJahIquvFaaxmcwpvQQRD/YFaMTNoIxrfPIPOeITN+a8lfEcPDxNxn8JDAaxkg+4EnXhz8upVDYenoQjA==}
    engines: {node: '>=14'}
    peerDependencies:
      '@opentelemetry/api': ^1.0.0

  '@opentelemetry/instrumentation-amqplib@0.46.1':
    resolution: {integrity: sha512-AyXVnlCf/xV3K/rNumzKxZqsULyITJH6OVLiW6730JPRqWA7Zc9bvYoVNpN6iOpTU8CasH34SU/ksVJmObFibQ==}
    engines: {node: '>=14'}
    peerDependencies:
      '@opentelemetry/api': ^1.3.0

  '@opentelemetry/instrumentation-aws-lambda@0.50.3':
    resolution: {integrity: sha512-kotm/mRvSWUauudxcylc5YCDei+G/r+jnOH6q5S99aPLQ/Ms8D2yonMIxEJUILIPlthEmwLYxkw3ualWzMjm/A==}
    engines: {node: '>=14'}
    peerDependencies:
      '@opentelemetry/api': ^1.3.0

  '@opentelemetry/instrumentation-aws-sdk@0.49.1':
    resolution: {integrity: sha512-Vbj4BYeV/1K4Pbbfk+gQ8gwYL0w+tBeUwG88cOxnF7CLPO1XnskGV8Q3Gzut2Ah/6Dg17dBtlzEqL3UiFP2Z6A==}
    engines: {node: '>=14'}
    peerDependencies:
      '@opentelemetry/api': ^1.3.0

  '@opentelemetry/instrumentation-bunyan@0.45.1':
    resolution: {integrity: sha512-T9POV9ccS41UjpsjLrJ4i0m8LfplBiN3dMeH9XZ2btiDrjoaWtDrst6tNb1avetBjkeshOuBp1EWKP22EVSr0g==}
    engines: {node: '>=14'}
    peerDependencies:
      '@opentelemetry/api': ^1.3.0

  '@opentelemetry/instrumentation-cassandra-driver@0.45.1':
    resolution: {integrity: sha512-RqnP0rK2hcKK1AKcmYvedLiL6G5TvFGiSUt2vI9wN0cCBdTt9Y9+wxxY19KoGxq7e9T/aHow6P5SUhCVI1sHvQ==}
    engines: {node: '>=14'}
    peerDependencies:
      '@opentelemetry/api': ^1.3.0

  '@opentelemetry/instrumentation-connect@0.43.1':
    resolution: {integrity: sha512-ht7YGWQuV5BopMcw5Q2hXn3I8eG8TH0J/kc/GMcW4CuNTgiP6wCu44BOnucJWL3CmFWaRHI//vWyAhaC8BwePw==}
    engines: {node: '>=14'}
    peerDependencies:
      '@opentelemetry/api': ^1.3.0

  '@opentelemetry/instrumentation-cucumber@0.14.1':
    resolution: {integrity: sha512-ybO+tmH85pDO0ywTskmrMtZcccKyQr7Eb7wHy1keR2HFfx46SzZbjHo1AuGAX//Hook3gjM7+w211gJ2bwKe1Q==}
    engines: {node: '>=14'}
    peerDependencies:
      '@opentelemetry/api': ^1.0.0

  '@opentelemetry/instrumentation-dataloader@0.16.1':
    resolution: {integrity: sha512-K/qU4CjnzOpNkkKO4DfCLSQshejRNAJtd4esgigo/50nxCB6XCyi1dhAblUHM9jG5dRm8eu0FB+t87nIo99LYQ==}
    engines: {node: '>=14'}
    peerDependencies:
      '@opentelemetry/api': ^1.3.0

  '@opentelemetry/instrumentation-dns@0.43.1':
    resolution: {integrity: sha512-e/tMZYU1nc+k+J3259CQtqVZIPsPRSLNoAQbGEmSKrjLEY/KJSbpBZ17lu4dFVBzqoF1cZYIZxn9WPQxy4V9ng==}
    engines: {node: '>=14'}
    peerDependencies:
      '@opentelemetry/api': ^1.3.0

  '@opentelemetry/instrumentation-express@0.47.1':
    resolution: {integrity: sha512-QNXPTWteDclR2B4pDFpz0TNghgB33UMjUt14B+BZPmtH1MwUFAfLHBaP5If0Z5NZC+jaH8oF2glgYjrmhZWmSw==}
    engines: {node: '>=14'}
    peerDependencies:
      '@opentelemetry/api': ^1.3.0

  '@opentelemetry/instrumentation-fastify@0.44.2':
    resolution: {integrity: sha512-arSp97Y4D2NWogoXRb8CzFK3W2ooVdvqRRtQDljFt9uC3zI6OuShgey6CVFC0JxT1iGjkAr1r4PDz23mWrFULQ==}
    engines: {node: '>=14'}
    peerDependencies:
      '@opentelemetry/api': ^1.3.0

  '@opentelemetry/instrumentation-fs@0.19.1':
    resolution: {integrity: sha512-6g0FhB3B9UobAR60BGTcXg4IHZ6aaYJzp0Ki5FhnxyAPt8Ns+9SSvgcrnsN2eGmk3RWG5vYycUGOEApycQL24A==}
    engines: {node: '>=14'}
    peerDependencies:
      '@opentelemetry/api': ^1.3.0

  '@opentelemetry/instrumentation-generic-pool@0.43.1':
    resolution: {integrity: sha512-M6qGYsp1cURtvVLGDrPPZemMFEbuMmCXgQYTReC/IbimV5sGrLBjB+/hANUpRZjX67nGLdKSVLZuQQAiNz+sww==}
    engines: {node: '>=14'}
    peerDependencies:
      '@opentelemetry/api': ^1.3.0

  '@opentelemetry/instrumentation-graphql@0.47.1':
    resolution: {integrity: sha512-EGQRWMGqwiuVma8ZLAZnExQ7sBvbOx0N/AE/nlafISPs8S+QtXX+Viy6dcQwVWwYHQPAcuY3bFt3xgoAwb4ZNQ==}
    engines: {node: '>=14'}
    peerDependencies:
      '@opentelemetry/api': ^1.3.0

  '@opentelemetry/instrumentation-grpc@0.57.2':
    resolution: {integrity: sha512-TR6YQA67cLSZzdxbf2SrbADJy2Y8eBW1+9mF15P0VK2MYcpdoUSmQTF1oMkBwa3B9NwqDFA2fq7wYTTutFQqaQ==}
    engines: {node: '>=14'}
    peerDependencies:
      '@opentelemetry/api': ^1.3.0

  '@opentelemetry/instrumentation-hapi@0.45.2':
    resolution: {integrity: sha512-7Ehow/7Wp3aoyCrZwQpU7a2CnoMq0XhIcioFuKjBb0PLYfBfmTsFTUyatlHu0fRxhwcRsSQRTvEhmZu8CppBpQ==}
    engines: {node: '>=14'}
    peerDependencies:
      '@opentelemetry/api': ^1.3.0

  '@opentelemetry/instrumentation-http@0.57.2':
    resolution: {integrity: sha512-1Uz5iJ9ZAlFOiPuwYg29Bf7bJJc/GeoeJIFKJYQf67nTVKFe8RHbEtxgkOmK4UGZNHKXcpW4P8cWBYzBn1USpg==}
    engines: {node: '>=14'}
    peerDependencies:
      '@opentelemetry/api': ^1.3.0

  '@opentelemetry/instrumentation-ioredis@0.47.1':
    resolution: {integrity: sha512-OtFGSN+kgk/aoKgdkKQnBsQFDiG8WdCxu+UrHr0bXScdAmtSzLSraLo7wFIb25RVHfRWvzI5kZomqJYEg/l1iA==}
    engines: {node: '>=14'}
    peerDependencies:
      '@opentelemetry/api': ^1.3.0

  '@opentelemetry/instrumentation-kafkajs@0.7.1':
    resolution: {integrity: sha512-OtjaKs8H7oysfErajdYr1yuWSjMAectT7Dwr+axIoZqT9lmEOkD/H/3rgAs8h/NIuEi2imSXD+vL4MZtOuJfqQ==}
    engines: {node: '>=14'}
    peerDependencies:
      '@opentelemetry/api': ^1.3.0

  '@opentelemetry/instrumentation-knex@0.44.1':
    resolution: {integrity: sha512-U4dQxkNhvPexffjEmGwCq68FuftFK15JgUF05y/HlK3M6W/G2iEaACIfXdSnwVNe9Qh0sPfw8LbOPxrWzGWGMQ==}
    engines: {node: '>=14'}
    peerDependencies:
      '@opentelemetry/api': ^1.3.0

  '@opentelemetry/instrumentation-koa@0.47.1':
    resolution: {integrity: sha512-l/c+Z9F86cOiPJUllUCt09v+kICKvT+Vg1vOAJHtHPsJIzurGayucfCMq2acd/A/yxeNWunl9d9eqZ0G+XiI6A==}
    engines: {node: '>=14'}
    peerDependencies:
      '@opentelemetry/api': ^1.3.0

  '@opentelemetry/instrumentation-lru-memoizer@0.44.1':
    resolution: {integrity: sha512-5MPkYCvG2yw7WONEjYj5lr5JFehTobW7wX+ZUFy81oF2lr9IPfZk9qO+FTaM0bGEiymwfLwKe6jE15nHn1nmHg==}
    engines: {node: '>=14'}
    peerDependencies:
      '@opentelemetry/api': ^1.3.0

  '@opentelemetry/instrumentation-memcached@0.43.1':
    resolution: {integrity: sha512-rK5YWC22gmsLp2aEbaPk5F+9r6BFFZuc9GTnW/ErrWpz2XNHUgeFInoPDg4t+Trs8OttIfn8XwkfFkSKqhxanw==}
    engines: {node: '>=14'}
    peerDependencies:
      '@opentelemetry/api': ^1.3.0

  '@opentelemetry/instrumentation-mongodb@0.52.0':
    resolution: {integrity: sha512-1xmAqOtRUQGR7QfJFfGV/M2kC7wmI2WgZdpru8hJl3S0r4hW0n3OQpEHlSGXJAaNFyvT+ilnwkT+g5L4ljHR6g==}
    engines: {node: '>=14'}
    peerDependencies:
      '@opentelemetry/api': ^1.3.0

  '@opentelemetry/instrumentation-mongoose@0.46.1':
    resolution: {integrity: sha512-3kINtW1LUTPkiXFRSSBmva1SXzS/72we/jL22N+BnF3DFcoewkdkHPYOIdAAk9gSicJ4d5Ojtt1/HeibEc5OQg==}
    engines: {node: '>=14'}
    peerDependencies:
      '@opentelemetry/api': ^1.3.0

  '@opentelemetry/instrumentation-mysql2@0.45.2':
    resolution: {integrity: sha512-h6Ad60FjCYdJZ5DTz1Lk2VmQsShiViKe0G7sYikb0GHI0NVvApp2XQNRHNjEMz87roFttGPLHOYVPlfy+yVIhQ==}
    engines: {node: '>=14'}
    peerDependencies:
      '@opentelemetry/api': ^1.3.0

  '@opentelemetry/instrumentation-mysql@0.45.1':
    resolution: {integrity: sha512-TKp4hQ8iKQsY7vnp/j0yJJ4ZsP109Ht6l4RHTj0lNEG1TfgTrIH5vJMbgmoYXWzNHAqBH2e7fncN12p3BP8LFg==}
    engines: {node: '>=14'}
    peerDependencies:
      '@opentelemetry/api': ^1.3.0

  '@opentelemetry/instrumentation-nestjs-core@0.44.1':
    resolution: {integrity: sha512-4TXaqJK27QXoMqrt4+hcQ6rKFd8B6V4JfrTJKnqBmWR1cbaqd/uwyl9yxhNH1JEkyo8GaBfdpBC4ZE4FuUhPmg==}
    engines: {node: '>=14'}
    peerDependencies:
      '@opentelemetry/api': ^1.3.0

  '@opentelemetry/instrumentation-net@0.43.1':
    resolution: {integrity: sha512-TaMqP6tVx9/SxlY81dHlSyP5bWJIKq+K7vKfk4naB/LX4LBePPY3++1s0edpzH+RfwN+tEGVW9zTb9ci0up/lQ==}
    engines: {node: '>=14'}
    peerDependencies:
      '@opentelemetry/api': ^1.3.0

  '@opentelemetry/instrumentation-pg@0.51.1':
    resolution: {integrity: sha512-QxgjSrxyWZc7Vk+qGSfsejPVFL1AgAJdSBMYZdDUbwg730D09ub3PXScB9d04vIqPriZ+0dqzjmQx0yWKiCi2Q==}
    engines: {node: '>=14'}
    peerDependencies:
      '@opentelemetry/api': ^1.3.0

  '@opentelemetry/instrumentation-pino@0.46.1':
    resolution: {integrity: sha512-HB8gD/9CNAKlTV+mdZehnFC4tLUtQ7e+729oGq88e4WipxzZxmMYuRwZ2vzOA9/APtq+MRkERJ9PcoDqSIjZ+g==}
    engines: {node: '>=14'}
    peerDependencies:
      '@opentelemetry/api': ^1.3.0

  '@opentelemetry/instrumentation-redis-4@0.46.1':
    resolution: {integrity: sha512-UMqleEoabYMsWoTkqyt9WAzXwZ4BlFZHO40wr3d5ZvtjKCHlD4YXLm+6OLCeIi/HkX7EXvQaz8gtAwkwwSEvcQ==}
    engines: {node: '>=14'}
    peerDependencies:
      '@opentelemetry/api': ^1.3.0

  '@opentelemetry/instrumentation-redis@0.46.1':
    resolution: {integrity: sha512-AN7OvlGlXmlvsgbLHs6dS1bggp6Fcki+GxgYZdSrb/DB692TyfjR7sVILaCe0crnP66aJuXsg9cge3hptHs9UA==}
    engines: {node: '>=14'}
    peerDependencies:
      '@opentelemetry/api': ^1.3.0

  '@opentelemetry/instrumentation-restify@0.45.1':
    resolution: {integrity: sha512-Zd6Go9iEa+0zcoA2vDka9r/plYKaT3BhD3ESIy4JNIzFWXeQBGbH3zZxQIsz0jbNTMEtonlymU7eTLeaGWiApA==}
    engines: {node: '>=14'}
    peerDependencies:
      '@opentelemetry/api': ^1.3.0

  '@opentelemetry/instrumentation-router@0.44.1':
    resolution: {integrity: sha512-l4T/S7ByjpY5TCUPeDe1GPns02/5BpR0jroSMexyH3ZnXJt9PtYqx1IKAlOjaFEGEOQF2tGDsMi4PY5l+fSniQ==}
    engines: {node: '>=14'}
    peerDependencies:
      '@opentelemetry/api': ^1.3.0

  '@opentelemetry/instrumentation-socket.io@0.46.1':
    resolution: {integrity: sha512-9AsCVUAHOqvfe2RM/2I0DsDnx2ihw1d5jIN4+Bly1YPFTJIbk4+bXjAkr9+X6PUfhiV5urQHZkiYYPU1Q4yzPA==}
    engines: {node: '>=14'}
    peerDependencies:
      '@opentelemetry/api': ^1.3.0

  '@opentelemetry/instrumentation-tedious@0.18.1':
    resolution: {integrity: sha512-5Cuy/nj0HBaH+ZJ4leuD7RjgvA844aY2WW+B5uLcWtxGjRZl3MNLuxnNg5DYWZNPO+NafSSnra0q49KWAHsKBg==}
    engines: {node: '>=14'}
    peerDependencies:
      '@opentelemetry/api': ^1.3.0

  '@opentelemetry/instrumentation-undici@0.10.1':
    resolution: {integrity: sha512-rkOGikPEyRpMCmNu9AQuV5dtRlDmJp2dK5sw8roVshAGoB6hH/3QjDtRhdwd75SsJwgynWUNRUYe0wAkTo16tQ==}
    engines: {node: '>=14'}
    peerDependencies:
      '@opentelemetry/api': ^1.7.0

  '@opentelemetry/instrumentation-winston@0.44.1':
    resolution: {integrity: sha512-iexblTsT3fP0hHUz/M1mWr+Ylg3bsYN2En/jvKXZtboW3Qkvt17HrQJYTF9leVIkXAfN97QxAcTE99YGbQW7vQ==}
    engines: {node: '>=14'}
    peerDependencies:
      '@opentelemetry/api': ^1.3.0

  '@opentelemetry/instrumentation@0.57.2':
    resolution: {integrity: sha512-BdBGhQBh8IjZ2oIIX6F2/Q3LKm/FDDKi6ccYKcBTeilh6SNdNKveDOLk73BkSJjQLJk6qe4Yh+hHw1UPhCDdrg==}
    engines: {node: '>=14'}
    peerDependencies:
      '@opentelemetry/api': ^1.3.0

  '@opentelemetry/otlp-exporter-base@0.57.2':
    resolution: {integrity: sha512-XdxEzL23Urhidyebg5E6jZoaiW5ygP/mRjxLHixogbqwDy2Faduzb5N0o/Oi+XTIJu+iyxXdVORjXax+Qgfxag==}
    engines: {node: '>=14'}
    peerDependencies:
      '@opentelemetry/api': ^1.3.0

  '@opentelemetry/otlp-grpc-exporter-base@0.57.2':
    resolution: {integrity: sha512-USn173KTWy0saqqRB5yU9xUZ2xdgb1Rdu5IosJnm9aV4hMTuFFRTUsQxbgc24QxpCHeoKzzCSnS/JzdV0oM2iQ==}
    engines: {node: '>=14'}
    peerDependencies:
      '@opentelemetry/api': ^1.3.0

  '@opentelemetry/otlp-transformer@0.57.2':
    resolution: {integrity: sha512-48IIRj49gbQVK52jYsw70+Jv+JbahT8BqT2Th7C4H7RCM9d0gZ5sgNPoMpWldmfjvIsSgiGJtjfk9MeZvjhoig==}
    engines: {node: '>=14'}
    peerDependencies:
      '@opentelemetry/api': ^1.3.0

  '@opentelemetry/propagation-utils@0.30.16':
    resolution: {integrity: sha512-ZVQ3Z/PQ+2GQlrBfbMMMT0U7MzvYZLCPP800+ooyaBqm4hMvuQHfP028gB9/db0mwkmyEAMad9houukUVxhwcw==}
    engines: {node: '>=14'}
    peerDependencies:
      '@opentelemetry/api': ^1.0.0

  '@opentelemetry/propagator-b3@1.30.1':
    resolution: {integrity: sha512-oATwWWDIJzybAZ4pO76ATN5N6FFbOA1otibAVlS8v90B4S1wClnhRUk7K+2CHAwN1JKYuj4jh/lpCEG5BAqFuQ==}
    engines: {node: '>=14'}
    peerDependencies:
      '@opentelemetry/api': '>=1.0.0 <1.10.0'

  '@opentelemetry/propagator-jaeger@1.30.1':
    resolution: {integrity: sha512-Pj/BfnYEKIOImirH76M4hDaBSx6HyZ2CXUqk+Kj02m6BB80c/yo4BdWkn/1gDFfU+YPY+bPR2U0DKBfdxCKwmg==}
    engines: {node: '>=14'}
    peerDependencies:
      '@opentelemetry/api': '>=1.0.0 <1.10.0'

  '@opentelemetry/redis-common@0.36.2':
    resolution: {integrity: sha512-faYX1N0gpLhej/6nyp6bgRjzAKXn5GOEMYY7YhciSfCoITAktLUtQ36d24QEWNA1/WA1y6qQunCe0OhHRkVl9g==}
    engines: {node: '>=14'}

  '@opentelemetry/resource-detector-alibaba-cloud@0.30.1':
    resolution: {integrity: sha512-9l0FVP3F4+Z6ax27vMzkmhZdNtxAbDqEfy7rduzya3xFLaRiJSvOpw6cru6Edl5LwO+WvgNui+VzHa9ViE8wCg==}
    engines: {node: '>=14'}
    peerDependencies:
      '@opentelemetry/api': ^1.0.0

  '@opentelemetry/resource-detector-aws@1.12.0':
    resolution: {integrity: sha512-Cvi7ckOqiiuWlHBdA1IjS0ufr3sltex2Uws2RK6loVp4gzIJyOijsddAI6IZ5kiO8h/LgCWe8gxPmwkTKImd+Q==}
    engines: {node: '>=14'}
    peerDependencies:
      '@opentelemetry/api': ^1.0.0

  '@opentelemetry/resource-detector-azure@0.6.1':
    resolution: {integrity: sha512-Djr31QCExVfWViaf9cGJnH+bUInD72p0GEfgDGgjCAztyvyji6WJvKjs6qmkpPN+Ig6KLk0ho2VgzT5Kdl4L2Q==}
    engines: {node: '>=14'}
    peerDependencies:
      '@opentelemetry/api': ^1.0.0

  '@opentelemetry/resource-detector-container@0.6.1':
    resolution: {integrity: sha512-o4sLzx149DQXDmVa8pgjBDEEKOj9SuQnkSLbjUVOpQNnn10v0WNR6wLwh30mFsK26xOJ6SpqZBGKZiT7i5MjlA==}
    engines: {node: '>=14'}
    peerDependencies:
      '@opentelemetry/api': ^1.0.0

  '@opentelemetry/resource-detector-gcp@0.33.1':
    resolution: {integrity: sha512-/aZJXI1rU6Eus04ih2vU0hxXAibXXMzH1WlDZ8bXcTJmhwmTY8cP392+6l7cWeMnTQOibBUz8UKV3nhcCBAefw==}
    engines: {node: '>=14'}
    peerDependencies:
      '@opentelemetry/api': ^1.0.0

  '@opentelemetry/resources@1.30.1':
    resolution: {integrity: sha512-5UxZqiAgLYGFjS4s9qm5mBVo433u+dSPUFWVWXmLAD4wB65oMCoXaJP1KJa9DIYYMeHu3z4BZcStG3LC593cWA==}
    engines: {node: '>=14'}
    peerDependencies:
      '@opentelemetry/api': '>=1.0.0 <1.10.0'

  '@opentelemetry/sdk-logs@0.57.2':
    resolution: {integrity: sha512-TXFHJ5c+BKggWbdEQ/inpgIzEmS2BGQowLE9UhsMd7YYlUfBQJ4uax0VF/B5NYigdM/75OoJGhAV3upEhK+3gg==}
    engines: {node: '>=14'}
    peerDependencies:
      '@opentelemetry/api': '>=1.4.0 <1.10.0'

  '@opentelemetry/sdk-metrics@1.30.1':
    resolution: {integrity: sha512-q9zcZ0Okl8jRgmy7eNW3Ku1XSgg3sDLa5evHZpCwjspw7E8Is4K/haRPDJrBcX3YSn/Y7gUvFnByNYEKQNbNog==}
    engines: {node: '>=14'}
    peerDependencies:
      '@opentelemetry/api': '>=1.3.0 <1.10.0'

  '@opentelemetry/sdk-node@0.57.2':
    resolution: {integrity: sha512-8BaeqZyN5sTuPBtAoY+UtKwXBdqyuRKmekN5bFzAO40CgbGzAxfTpiL3PBerT7rhZ7p2nBdq7FaMv/tBQgHE4A==}
    engines: {node: '>=14'}
    peerDependencies:
      '@opentelemetry/api': '>=1.3.0 <1.10.0'

  '@opentelemetry/sdk-trace-base@1.30.1':
    resolution: {integrity: sha512-jVPgBbH1gCy2Lb7X0AVQ8XAfgg0pJ4nvl8/IiQA6nxOsPvS+0zMJaFSs2ltXe0J6C8dqjcnpyqINDJmU30+uOg==}
    engines: {node: '>=14'}
    peerDependencies:
      '@opentelemetry/api': '>=1.0.0 <1.10.0'

  '@opentelemetry/sdk-trace-node@1.30.1':
    resolution: {integrity: sha512-cBjYOINt1JxXdpw1e5MlHmFRc5fgj4GW/86vsKFxJCJ8AL4PdVtYH41gWwl4qd4uQjqEL1oJVrXkSy5cnduAnQ==}
    engines: {node: '>=14'}
    peerDependencies:
      '@opentelemetry/api': '>=1.0.0 <1.10.0'

  '@opentelemetry/semantic-conventions@1.28.0':
    resolution: {integrity: sha512-lp4qAiMTD4sNWW4DbKLBkfiMZ4jbAboJIGOQr5DvciMRI494OapieI9qiODpOt0XBr1LjIDy1xAGAnVs5supTA==}
    engines: {node: '>=14'}

  '@opentelemetry/semantic-conventions@1.37.0':
    resolution: {integrity: sha512-JD6DerIKdJGmRp4jQyX5FlrQjA4tjOw1cvfsPAZXfOOEErMUHjPcPSICS+6WnM0nB0efSFARh0KAZss+bvExOA==}
    engines: {node: '>=14'}

  '@opentelemetry/sql-common@0.40.1':
    resolution: {integrity: sha512-nSDlnHSqzC3pXn/wZEZVLuAuJ1MYMXPBwtv2qAbCa3847SaHItdE7SzUq/Jtb0KZmh1zfAbNi3AAMjztTT4Ugg==}
    engines: {node: '>=14'}
    peerDependencies:
      '@opentelemetry/api': ^1.1.0

  '@pkgjs/parseargs@0.11.0':
    resolution: {integrity: sha512-+1VkjdD0QBLPodGrJUeqarH8VAIvQODIbwh9XpP5Syisf7YoQgsJKPNFoqqLQlu+VQ/tVSshMR6loPMn8U+dPg==}
    engines: {node: '>=14'}

  '@protobufjs/aspromise@1.1.2':
    resolution: {integrity: sha512-j+gKExEuLmKwvz3OgROXtrJ2UG2x8Ch2YZUxahh+s1F2HZ+wAceUNLkvy6zKCPVRkU++ZWQrdxsUeQXmcg4uoQ==}

  '@protobufjs/base64@1.1.2':
    resolution: {integrity: sha512-AZkcAA5vnN/v4PDqKyMR5lx7hZttPDgClv83E//FMNhR2TMcLUhfRUBHCmSl0oi9zMgDDqRUJkSxO3wm85+XLg==}

  '@protobufjs/codegen@2.0.4':
    resolution: {integrity: sha512-YyFaikqM5sH0ziFZCN3xDC7zeGaB/d0IUb9CATugHWbd1FRFwWwt4ld4OYMPWu5a3Xe01mGAULCdqhMlPl29Jg==}

  '@protobufjs/eventemitter@1.1.0':
    resolution: {integrity: sha512-j9ednRT81vYJ9OfVuXG6ERSTdEL1xVsNgqpkxMsbIabzSo3goCjDIveeGv5d03om39ML71RdmrGNjG5SReBP/Q==}

  '@protobufjs/fetch@1.1.0':
    resolution: {integrity: sha512-lljVXpqXebpsijW71PZaCYeIcE5on1w5DlQy5WH6GLbFryLUrBD4932W/E2BSpfRJWseIL4v/KPgBFxDOIdKpQ==}

  '@protobufjs/float@1.0.2':
    resolution: {integrity: sha512-Ddb+kVXlXst9d+R9PfTIxh1EdNkgoRe5tOX6t01f1lYWOvJnSPDBlG241QLzcyPdoNTsblLUdujGSE4RzrTZGQ==}

  '@protobufjs/inquire@1.1.0':
    resolution: {integrity: sha512-kdSefcPdruJiFMVSbn801t4vFK7KB/5gd2fYvrxhuJYg8ILrmn9SKSX2tZdV6V+ksulWqS7aXjBcRXl3wHoD9Q==}

  '@protobufjs/path@1.1.2':
    resolution: {integrity: sha512-6JOcJ5Tm08dOHAbdR3GrvP+yUUfkjG5ePsHYczMFLq3ZmMkAD98cDgcT2iA1lJ9NVwFd4tH/iSSoe44YWkltEA==}

  '@protobufjs/pool@1.1.0':
    resolution: {integrity: sha512-0kELaGSIDBKvcgS4zkjz1PeddatrjYcmMWOlAuAPwAeccUrPHdUqo/J6LiymHHEiJT5NrF1UVwxY14f+fy4WQw==}

  '@protobufjs/utf8@1.1.0':
    resolution: {integrity: sha512-Vvn3zZrhQZkkBE8LSuW3em98c0FwgO4nxzv6OdSxPKJIEKY2bGbHn+mhGIPerzI4twdxaP8/0+06HBpwf345Lw==}

  '@rollup/rollup-android-arm-eabi@4.52.2':
    resolution: {integrity: sha512-o3pcKzJgSGt4d74lSZ+OCnHwkKBeAbFDmbEm5gg70eA8VkyCuC/zV9TwBnmw6VjDlRdF4Pshfb+WE9E6XY1PoQ==}
    cpu: [arm]
    os: [android]

  '@rollup/rollup-android-arm64@4.52.2':
    resolution: {integrity: sha512-cqFSWO5tX2vhC9hJTK8WAiPIm4Q8q/cU8j2HQA0L3E1uXvBYbOZMhE2oFL8n2pKB5sOCHY6bBuHaRwG7TkfJyw==}
    cpu: [arm64]
    os: [android]

  '@rollup/rollup-darwin-arm64@4.52.2':
    resolution: {integrity: sha512-vngduywkkv8Fkh3wIZf5nFPXzWsNsVu1kvtLETWxTFf/5opZmflgVSeLgdHR56RQh71xhPhWoOkEBvbehwTlVA==}
    cpu: [arm64]
    os: [darwin]

  '@rollup/rollup-darwin-x64@4.52.2':
    resolution: {integrity: sha512-h11KikYrUCYTrDj6h939hhMNlqU2fo/X4NB0OZcys3fya49o1hmFaczAiJWVAFgrM1NCP6RrO7lQKeVYSKBPSQ==}
    cpu: [x64]
    os: [darwin]

  '@rollup/rollup-freebsd-arm64@4.52.2':
    resolution: {integrity: sha512-/eg4CI61ZUkLXxMHyVlmlGrSQZ34xqWlZNW43IAU4RmdzWEx0mQJ2mN/Cx4IHLVZFL6UBGAh+/GXhgvGb+nVxw==}
    cpu: [arm64]
    os: [freebsd]

  '@rollup/rollup-freebsd-x64@4.52.2':
    resolution: {integrity: sha512-QOWgFH5X9+p+S1NAfOqc0z8qEpJIoUHf7OWjNUGOeW18Mx22lAUOiA9b6r2/vpzLdfxi/f+VWsYjUOMCcYh0Ng==}
    cpu: [x64]
    os: [freebsd]

  '@rollup/rollup-linux-arm-gnueabihf@4.52.2':
    resolution: {integrity: sha512-kDWSPafToDd8LcBYd1t5jw7bD5Ojcu12S3uT372e5HKPzQt532vW+rGFFOaiR0opxePyUkHrwz8iWYEyH1IIQA==}
    cpu: [arm]
    os: [linux]

  '@rollup/rollup-linux-arm-musleabihf@4.52.2':
    resolution: {integrity: sha512-gKm7Mk9wCv6/rkzwCiUC4KnevYhlf8ztBrDRT9g/u//1fZLapSRc+eDZj2Eu2wpJ+0RzUKgtNijnVIB4ZxyL+w==}
    cpu: [arm]
    os: [linux]

  '@rollup/rollup-linux-arm64-gnu@4.52.2':
    resolution: {integrity: sha512-66lA8vnj5mB/rtDNwPgrrKUOtCLVQypkyDa2gMfOefXK6rcZAxKLO9Fy3GkW8VkPnENv9hBkNOFfGLf6rNKGUg==}
    cpu: [arm64]
    os: [linux]

  '@rollup/rollup-linux-arm64-musl@4.52.2':
    resolution: {integrity: sha512-s+OPucLNdJHvuZHuIz2WwncJ+SfWHFEmlC5nKMUgAelUeBUnlB4wt7rXWiyG4Zn07uY2Dd+SGyVa9oyLkVGOjA==}
    cpu: [arm64]
    os: [linux]

  '@rollup/rollup-linux-loong64-gnu@4.52.2':
    resolution: {integrity: sha512-8wTRM3+gVMDLLDdaT6tKmOE3lJyRy9NpJUS/ZRWmLCmOPIJhVyXwjBo+XbrrwtV33Em1/eCTd5TuGJm4+DmYjw==}
    cpu: [loong64]
    os: [linux]

  '@rollup/rollup-linux-ppc64-gnu@4.52.2':
    resolution: {integrity: sha512-6yqEfgJ1anIeuP2P/zhtfBlDpXUb80t8DpbYwXQ3bQd95JMvUaqiX+fKqYqUwZXqdJDd8xdilNtsHM2N0cFm6A==}
    cpu: [ppc64]
    os: [linux]

  '@rollup/rollup-linux-riscv64-gnu@4.52.2':
    resolution: {integrity: sha512-sshYUiYVSEI2B6dp4jMncwxbrUqRdNApF2c3bhtLAU0qA8Lrri0p0NauOsTWh3yCCCDyBOjESHMExonp7Nzc0w==}
    cpu: [riscv64]
    os: [linux]

  '@rollup/rollup-linux-riscv64-musl@4.52.2':
    resolution: {integrity: sha512-duBLgd+3pqC4MMwBrKkFxaZerUxZcYApQVC5SdbF5/e/589GwVvlRUnyqMFbM8iUSb1BaoX/3fRL7hB9m2Pj8Q==}
    cpu: [riscv64]
    os: [linux]

  '@rollup/rollup-linux-s390x-gnu@4.52.2':
    resolution: {integrity: sha512-tzhYJJidDUVGMgVyE+PmxENPHlvvqm1KILjjZhB8/xHYqAGeizh3GBGf9u6WdJpZrz1aCpIIHG0LgJgH9rVjHQ==}
    cpu: [s390x]
    os: [linux]

  '@rollup/rollup-linux-x64-gnu@4.52.2':
    resolution: {integrity: sha512-opH8GSUuVcCSSyHHcl5hELrmnk4waZoVpgn/4FDao9iyE4WpQhyWJ5ryl5M3ocp4qkRuHfyXnGqg8M9oKCEKRA==}
    cpu: [x64]
    os: [linux]

  '@rollup/rollup-linux-x64-musl@4.52.2':
    resolution: {integrity: sha512-LSeBHnGli1pPKVJ79ZVJgeZWWZXkEe/5o8kcn23M8eMKCUANejchJbF/JqzM4RRjOJfNRhKJk8FuqL1GKjF5oQ==}
    cpu: [x64]
    os: [linux]

  '@rollup/rollup-openharmony-arm64@4.52.2':
    resolution: {integrity: sha512-uPj7MQ6/s+/GOpolavm6BPo+6CbhbKYyZHUDvZ/SmJM7pfDBgdGisFX3bY/CBDMg2ZO4utfhlApkSfZ92yXw7Q==}
    cpu: [arm64]
    os: [openharmony]

  '@rollup/rollup-win32-arm64-msvc@4.52.2':
    resolution: {integrity: sha512-Z9MUCrSgIaUeeHAiNkm3cQyst2UhzjPraR3gYYfOjAuZI7tcFRTOD+4cHLPoS/3qinchth+V56vtqz1Tv+6KPA==}
    cpu: [arm64]
    os: [win32]

  '@rollup/rollup-win32-ia32-msvc@4.52.2':
    resolution: {integrity: sha512-+GnYBmpjldD3XQd+HMejo+0gJGwYIOfFeoBQv32xF/RUIvccUz20/V6Otdv+57NE70D5pa8W/jVGDoGq0oON4A==}
    cpu: [ia32]
    os: [win32]

  '@rollup/rollup-win32-x64-gnu@4.52.2':
    resolution: {integrity: sha512-ApXFKluSB6kDQkAqZOKXBjiaqdF1BlKi+/eqnYe9Ee7U2K3pUDKsIyr8EYm/QDHTJIM+4X+lI0gJc3TTRhd+dA==}
    cpu: [x64]
    os: [win32]

  '@rollup/rollup-win32-x64-msvc@4.52.2':
    resolution: {integrity: sha512-ARz+Bs8kY6FtitYM96PqPEVvPXqEZmPZsSkXvyX19YzDqkCaIlhCieLLMI5hxO9SRZ2XtCtm8wxhy0iJ2jxNfw==}
    cpu: [x64]
    os: [win32]

  '@standard-schema/spec@1.0.0':
    resolution: {integrity: sha512-m2bOd0f2RT9k8QJx1JN85cZYyH1RqFBdlwtkSlf4tBDYLCiiZnv1fIIwacK6cqwXavOydf0NPToMQgpKq+dVlA==}

  '@tsconfig/node10@1.0.11':
    resolution: {integrity: sha512-DcRjDCujK/kCk/cUe8Xz8ZSpm8mS3mNNpta+jGCA6USEDfktlNvm1+IuZ9eTcDbNk41BHwpHHeW+N1lKCz4zOw==}

  '@tsconfig/node12@1.0.11':
    resolution: {integrity: sha512-cqefuRsh12pWyGsIoBKJA9luFu3mRxCA+ORZvA4ktLSzIuCUtWVxGIuXigEwO5/ywWFMZ2QEGKWvkZG1zDMTag==}

  '@tsconfig/node14@1.0.3':
    resolution: {integrity: sha512-ysT8mhdixWK6Hw3i1V2AeRqZ5WfXg1G43mqoYlM2nc6388Fq5jcXyr5mRsqViLx/GJYdoL0bfXD8nmF+Zn/Iow==}

  '@tsconfig/node16@1.0.4':
    resolution: {integrity: sha512-vxhUy4J8lyeyinH7Azl1pdd43GJhZH/tP2weN8TntQblOY+A0XbT8DJk1/oCPuOOyg/Ja757rG0CgHcWC8OfMA==}

  '@types/aws-lambda@8.10.147':
    resolution: {integrity: sha512-nD0Z9fNIZcxYX5Mai2CTmFD7wX7UldCkW2ezCF8D1T5hdiLsnTWDGRpfRYntU6VjTdLQjOvyszru7I1c1oCQew==}

  '@types/body-parser@1.19.6':
    resolution: {integrity: sha512-HLFeCYgz89uk22N5Qg3dvGvsv46B8GLvKKo1zKG4NybA8U2DiEO3w9lqGg29t/tfLRJpJ6iQxnVw4OnB7MoM9g==}

  '@types/bunyan@1.8.11':
    resolution: {integrity: sha512-758fRH7umIMk5qt5ELmRMff4mLDlN+xyYzC+dkPTdKwbSkJFvz6xwyScrytPU0QIBbRRwbiE8/BIg8bpajerNQ==}

  '@types/connect@3.4.38':
    resolution: {integrity: sha512-K6uROf1LD88uDQqJCktA4yzL1YYAK6NgfsI0v/mTgyPKWsX1CnJ0XPSDhViejru1GcRkLWb8RlzFYJRqGUbaug==}

  '@types/debug@4.1.12':
    resolution: {integrity: sha512-vIChWdVG3LG1SMxEvI/AK+FWJthlrqlTu7fbrlywTkkaONwk/UAGaULXRlf8vkzFBLVm0zkMdCquhL5aOjhXPQ==}

  '@types/estree@1.0.8':
    resolution: {integrity: sha512-dWHzHa2WqEXI/O1E9OjrocMTKJl2mSrEolh1Iomrv6U+JuNwaHXsXx9bLu5gG7BUWFIN0skIQJQ/L1rIex4X6w==}

  '@types/express-serve-static-core@5.0.7':
    resolution: {integrity: sha512-R+33OsgWw7rOhD1emjU7dzCDHucJrgJXMA5PYCzJxVil0dsyx5iBEPHqpPfiKNJQb7lZ1vxwoLR4Z87bBUpeGQ==}

  '@types/express@5.0.3':
    resolution: {integrity: sha512-wGA0NX93b19/dZC1J18tKWVIYWyyF2ZjT9vin/NRu0qzzvfVzWjs04iq2rQ3H65vCTQYlRqs3YHfY7zjdV+9Kw==}

  '@types/http-errors@2.0.5':
    resolution: {integrity: sha512-r8Tayk8HJnX0FztbZN7oVqGccWgw98T/0neJphO91KkmOzug1KkofZURD4UaD5uH8AqcFLfdPErnBod0u71/qg==}

  '@types/json-schema@7.0.15':
    resolution: {integrity: sha512-5+fP8P8MFNC+AyZCDxrB2pkZFPGzqQWUzpSeuuVLvm8VMcorNYavBqoFcxK8bQz4Qsbn4oUEEem4wDLfcysGHA==}

  '@types/memcached@2.2.10':
    resolution: {integrity: sha512-AM9smvZN55Gzs2wRrqeMHVP7KE8KWgCJO/XL5yCly2xF6EKa4YlbpK+cLSAH4NG/Ah64HrlegmGqW8kYws7Vxg==}

  '@types/mime@1.3.5':
    resolution: {integrity: sha512-/pyBZWSLD2n0dcHE3hq8s8ZvcETHtEuF+3E7XVt0Ig2nvsVQXdghHVcEkIWjy9A0wKfTn97a/PSDYohKIlnP/w==}

  '@types/ms@2.1.0':
    resolution: {integrity: sha512-GsCCIZDE/p3i96vtEqx+7dBUGXrc7zeSK3wwPHIaRThS+9OhWIXRqzs4d6k1SVU8g91DrNRWxWUGhp5KXQb2VA==}

  '@types/mysql@2.15.26':
    resolution: {integrity: sha512-DSLCOXhkvfS5WNNPbfn2KdICAmk8lLc+/PNvnPnF7gOdMZCxopXduqv0OQ13y/yA/zXTSikZZqVgybUxOEg6YQ==}

  '@types/node@22.18.6':
    resolution: {integrity: sha512-r8uszLPpeIWbNKtvWRt/DbVi5zbqZyj1PTmhRMqBMvDnaz1QpmSKujUtJLrqGZeoM8v72MfYggDceY4K1itzWQ==}

  '@types/pg-pool@2.0.6':
    resolution: {integrity: sha512-TaAUE5rq2VQYxab5Ts7WZhKNmuN78Q6PiFonTDdpbx8a1H0M1vhy3rhiMjl+e2iHmogyMw7jZF4FrE6eJUy5HQ==}

  '@types/pg@8.6.1':
    resolution: {integrity: sha512-1Kc4oAGzAl7uqUStZCDvaLFqZrW9qWSjXOmBfdgyBP5La7Us6Mg4GBvRlSoaZMhQF/zSj1C8CtKMBkoiT8eL8w==}

  '@types/qs@6.14.0':
    resolution: {integrity: sha512-eOunJqu0K1923aExK6y8p6fsihYEn/BYuQ4g0CxAAgFc4b/ZLN4CrsRZ55srTdqoiLzU2B2evC+apEIxprEzkQ==}

  '@types/range-parser@1.2.7':
    resolution: {integrity: sha512-hKormJbkJqzQGhziax5PItDUTMAM9uE2XXQmM37dyd4hVM+5aVl7oVxMVUiVQn2oCQFN/LKCZdvSM0pFRqbSmQ==}

  '@types/send@0.17.5':
    resolution: {integrity: sha512-z6F2D3cOStZvuk2SaP6YrwkNO65iTZcwA2ZkSABegdkAh/lf+Aa/YQndZVfmEXT5vgAp6zv06VQ3ejSVjAny4w==}

  '@types/serve-static@1.15.8':
    resolution: {integrity: sha512-roei0UY3LhpOJvjbIP6ZZFngyLKl5dskOtDhxY5THRSpO+ZI+nzJ+m5yUMzGrp89YRa7lvknKkMYjqQFGwA7Sg==}

  '@types/shimmer@1.2.0':
    resolution: {integrity: sha512-UE7oxhQLLd9gub6JKIAhDq06T0F6FnztwMNRvYgjeQSBeMc1ZG/tA47EwfduvkuQS8apbkM/lpLpWsaCeYsXVg==}

  '@types/tedious@4.0.14':
    resolution: {integrity: sha512-KHPsfX/FoVbUGbyYvk1q9MMQHLPeRZhRJZdO45Q4YjvFkv4hMNghCWTvy7rdKessBsmtz4euWCWAB6/tVpI1Iw==}

  '@types/xxhashjs@0.2.4':
    resolution: {integrity: sha512-E2+ZoJY2JjmVPN0iQM5gJvZkk98O2PYXSi6HrciEk3EKF34+mauEk/HgwTeCz+2r8HXHMKpucrwy4qTT12OPaQ==}

  '@typescript-eslint/eslint-plugin@8.44.1':
    resolution: {integrity: sha512-molgphGqOBT7t4YKCSkbasmu1tb1MgrZ2szGzHbclF7PNmOkSTQVHy+2jXOSnxvR3+Xe1yySHFZoqMpz3TfQsw==}
    engines: {node: ^18.18.0 || ^20.9.0 || >=21.1.0}
    peerDependencies:
      '@typescript-eslint/parser': ^8.44.1
      eslint: ^8.57.0 || ^9.0.0
      typescript: '>=4.8.4 <6.0.0'

  '@typescript-eslint/parser@8.44.1':
    resolution: {integrity: sha512-EHrrEsyhOhxYt8MTg4zTF+DJMuNBzWwgvvOYNj/zm1vnaD/IC5zCXFehZv94Piqa2cRFfXrTFxIvO95L7Qc/cw==}
    engines: {node: ^18.18.0 || ^20.9.0 || >=21.1.0}
    peerDependencies:
      eslint: ^8.57.0 || ^9.0.0
      typescript: '>=4.8.4 <6.0.0'

  '@typescript-eslint/project-service@8.44.1':
    resolution: {integrity: sha512-ycSa60eGg8GWAkVsKV4E6Nz33h+HjTXbsDT4FILyL8Obk5/mx4tbvCNsLf9zret3ipSumAOG89UcCs/KRaKYrA==}
    engines: {node: ^18.18.0 || ^20.9.0 || >=21.1.0}
    peerDependencies:
      typescript: '>=4.8.4 <6.0.0'

  '@typescript-eslint/scope-manager@8.44.1':
    resolution: {integrity: sha512-NdhWHgmynpSvyhchGLXh+w12OMT308Gm25JoRIyTZqEbApiBiQHD/8xgb6LqCWCFcxFtWwaVdFsLPQI3jvhywg==}
    engines: {node: ^18.18.0 || ^20.9.0 || >=21.1.0}

  '@typescript-eslint/tsconfig-utils@8.44.1':
    resolution: {integrity: sha512-B5OyACouEjuIvof3o86lRMvyDsFwZm+4fBOqFHccIctYgBjqR3qT39FBYGN87khcgf0ExpdCBeGKpKRhSFTjKQ==}
    engines: {node: ^18.18.0 || ^20.9.0 || >=21.1.0}
    peerDependencies:
      typescript: '>=4.8.4 <6.0.0'

  '@typescript-eslint/type-utils@8.44.1':
    resolution: {integrity: sha512-KdEerZqHWXsRNKjF9NYswNISnFzXfXNDfPxoTh7tqohU/PRIbwTmsjGK6V9/RTYWau7NZvfo52lgVk+sJh0K3g==}
    engines: {node: ^18.18.0 || ^20.9.0 || >=21.1.0}
    peerDependencies:
      eslint: ^8.57.0 || ^9.0.0
      typescript: '>=4.8.4 <6.0.0'

  '@typescript-eslint/types@8.44.1':
    resolution: {integrity: sha512-Lk7uj7y9uQUOEguiDIDLYLJOrYHQa7oBiURYVFqIpGxclAFQ78f6VUOM8lI2XEuNOKNB7XuvM2+2cMXAoq4ALQ==}
    engines: {node: ^18.18.0 || ^20.9.0 || >=21.1.0}

  '@typescript-eslint/typescript-estree@8.44.1':
    resolution: {integrity: sha512-qnQJ+mVa7szevdEyvfItbO5Vo+GfZ4/GZWWDRRLjrxYPkhM+6zYB2vRYwCsoJLzqFCdZT4mEqyJoyzkunsZ96A==}
    engines: {node: ^18.18.0 || ^20.9.0 || >=21.1.0}
    peerDependencies:
      typescript: '>=4.8.4 <6.0.0'

  '@typescript-eslint/utils@8.44.1':
    resolution: {integrity: sha512-DpX5Fp6edTlocMCwA+mHY8Mra+pPjRZ0TfHkXI8QFelIKcbADQz1LUPNtzOFUriBB2UYqw4Pi9+xV4w9ZczHFg==}
    engines: {node: ^18.18.0 || ^20.9.0 || >=21.1.0}
    peerDependencies:
      eslint: ^8.57.0 || ^9.0.0
      typescript: '>=4.8.4 <6.0.0'

  '@typescript-eslint/visitor-keys@8.44.1':
    resolution: {integrity: sha512-576+u0QD+Jp3tZzvfRfxon0EA2lzcDt3lhUbsC6Lgzy9x2VR4E+JUiNyGHi5T8vk0TV+fpJ5GLG1JsJuWCaKhw==}
    engines: {node: ^18.18.0 || ^20.9.0 || >=21.1.0}

  '@vitest/expect@2.1.9':
    resolution: {integrity: sha512-UJCIkTBenHeKT1TTlKMJWy1laZewsRIzYighyYiJKZreqtdxSos/S1t+ktRMQWu2CKqaarrkeszJx1cgC5tGZw==}

  '@vitest/mocker@2.1.9':
    resolution: {integrity: sha512-tVL6uJgoUdi6icpxmdrn5YNo3g3Dxv+IHJBr0GXHaEdTcw3F+cPKnsXFhli6nO+f/6SDKPHEK1UN+k+TQv0Ehg==}
    peerDependencies:
      msw: ^2.4.9
      vite: '>=5.4.17'
    peerDependenciesMeta:
      msw:
        optional: true
      vite:
        optional: true

  '@vitest/pretty-format@2.1.9':
    resolution: {integrity: sha512-KhRIdGV2U9HOUzxfiHmY8IFHTdqtOhIzCpd8WRdJiE7D/HUcZVD0EgQCVjm+Q9gkUXWgBvMmTtZgIG48wq7sOQ==}

  '@vitest/runner@2.1.9':
    resolution: {integrity: sha512-ZXSSqTFIrzduD63btIfEyOmNcBmQvgOVsPNPe0jYtESiXkhd8u2erDLnMxmGrDCwHCCHE7hxwRDCT3pt0esT4g==}

  '@vitest/snapshot@2.1.9':
    resolution: {integrity: sha512-oBO82rEjsxLNJincVhLhaxxZdEtV0EFHMK5Kmx5sJ6H9L183dHECjiefOAdnqpIgT5eZwT04PoggUnW88vOBNQ==}

  '@vitest/spy@2.1.9':
    resolution: {integrity: sha512-E1B35FwzXXTs9FHNK6bDszs7mtydNi5MIfUWpceJ8Xbfb1gBMscAnwLbEu+B44ed6W3XjL9/ehLPHR1fkf1KLQ==}

  '@vitest/utils@2.1.9':
    resolution: {integrity: sha512-v0psaMSkNJ3A2NMrUEHFRzJtDPFn+/VWZ5WxImB21T9fjucJRmS7xCS3ppEnARb9y11OAzaD+P2Ps+b+BGX5iQ==}

  accepts@1.3.8:
    resolution: {integrity: sha512-PYAthTa2m2VKxuvSD3DPC/Gy+U+sOA1LAuT8mkmRuvw+NACSaeXEQ+NHcVF7rONl6qcaxV3Uuemwawk+7+SJLw==}
    engines: {node: '>= 0.6'}

  accepts@2.0.0:
    resolution: {integrity: sha512-5cvg6CtKwfgdmVqY1WIiXKc3Q1bkRqGLi+2W/6ao+6Y7gu/RCwRuAhGEzh5B4KlszSuTLgZYuqFqo5bImjNKng==}
    engines: {node: '>= 0.6'}

  acorn-import-attributes@1.9.5:
    resolution: {integrity: sha512-n02Vykv5uA3eHGM/Z2dQrcD56kL8TyDb2p1+0P83PClMnC/nc+anbQRhIOWnSq4Ke/KvDPrY3C9hDtC/A3eHnQ==}
    peerDependencies:
      acorn: ^8

  acorn-jsx@5.3.2:
    resolution: {integrity: sha512-rq9s+JNhf0IChjtDXxllJ7g41oZk5SlXtp0LHwyA5cejwn7vKmKp4pPri6YEePv2PU65sAsegbXtIinmDFDXgQ==}
    peerDependencies:
      acorn: ^6.0.0 || ^7.0.0 || ^8.0.0

  acorn-walk@8.3.4:
    resolution: {integrity: sha512-ueEepnujpqee2o5aIYnvHU6C0A42MNdsIDeqy5BydrkuC5R1ZuUFnm27EeFJGoEHJQgn3uleRvmTXaJgfXbt4g==}
    engines: {node: '>=0.4.0'}

  acorn@8.15.0:
    resolution: {integrity: sha512-NZyJarBfL7nWwIq+FDL6Zp/yHEhePMNnnJ0y3qfieCrmNvYct8uvtiV41UvlSe6apAfk0fY1FbWx+NwfmpvtTg==}
    engines: {node: '>=0.4.0'}
    hasBin: true

  agent-base@7.1.4:
    resolution: {integrity: sha512-MnA+YT8fwfJPgBx3m60MNqakm30XOkyIoH1y6huTQvC0PwZG7ki8NacLBcrPbNoo8vEZy7Jpuk7+jMO+CUovTQ==}
    engines: {node: '>= 14'}

  ajv@6.12.6:
    resolution: {integrity: sha512-j3fVLgvTo527anyYyJOGTYJbG+vnnQYvE0m5mmkc1TK+nxAppkCLMIL0aZ4dblVCNoGShhm+kzE4ZUykBoMg4g==}

  ansi-regex@4.1.1:
    resolution: {integrity: sha512-ILlv4k/3f6vfQ4OoP2AGvirOktlQ98ZEL1k9FaQjxa3L1abBgbuTDAdPOpvbGncC0BTVQrl+OM8xZGK6tWXt7g==}
    engines: {node: '>=6'}

  ansi-regex@5.0.1:
    resolution: {integrity: sha512-quJQXlTSUGL2LH9SUXo8VwsY4soanhgo6LNSm84E1LBcE8s3O0wpdiRzyR9z/ZZJMlMWv37qOOb9pdJlMUEKFQ==}
    engines: {node: '>=8'}

  ansi-regex@6.2.2:
    resolution: {integrity: sha512-Bq3SmSpyFHaWjPk8If9yc6svM8c56dB5BAtW4Qbw5jHTwwXXcTLoRMkpDJp6VL0XzlWaCHTXrkFURMYmD0sLqg==}
    engines: {node: '>=12'}

  ansi-styles@4.3.0:
    resolution: {integrity: sha512-zbB9rCJAT1rbjiVDb2hqKFHNYLxgtk8NURxZ3IZwD3F6NtxbXZQCnnSi1Lkx+IDohdPlFp222wVALIheZJQSEg==}
    engines: {node: '>=8'}

  ansi-styles@6.2.3:
    resolution: {integrity: sha512-4Dj6M28JB+oAH8kFkTLUo+a2jwOFkuqb3yucU0CANcRRUbxS0cP0nZYCGjcc3BNXwRIsUVmDGgzawme7zvJHvg==}
    engines: {node: '>=12'}

  any-promise@1.3.0:
    resolution: {integrity: sha512-7UvmKalWRt1wgjL1RrGxoSJW/0QZFIegpeGvZG9kjp8vrRu55XTHbwnqq2GpXm9uLbcuhxm3IqX9OB4MZR1b2A==}

  anymatch@3.1.3:
    resolution: {integrity: sha512-KMReFUr0B4t+D+OBkjR3KYqvocp2XaSzO55UcB6mgQMd3KbcE+mWTyvVV7D/zsdEbNnV6acZUutkiHQXvTr1Rw==}
    engines: {node: '>= 8'}

  arg@4.1.3:
    resolution: {integrity: sha512-58S9QDqG0Xx27YwPSt9fJxivjYl432YCwfDMfZ+71RAqUrZef7LrKQZ3LHLOwCS4FLNBplP533Zx895SeOCHvA==}

  argparse@2.0.1:
    resolution: {integrity: sha512-8+9WqebbFzpX9OR+Wa6O29asIogeRMzcGtAINdpMHHyAg10f05aSFVBbcEqGf/PXw1EjAZ+q2/bEBg3DvurK3Q==}

  array-flatten@1.1.1:
    resolution: {integrity: sha512-PCVAQswWemu6UdxsDFFX/+gVeYqKAod3D3UVm91jHwynguOwAvYPhx8nNlM++NqRcK6CxxpUafjmhIdKiHibqg==}

  assertion-error@2.0.1:
    resolution: {integrity: sha512-Izi8RQcffqCeNVgFigKli1ssklIbpHnCYc6AknXGYoB6grJqyeby7jv12JUQgmTAnIDnbck1uxksT4dzN3PWBA==}
    engines: {node: '>=12'}

  balanced-match@3.0.1:
    resolution: {integrity: sha512-vjtV3hiLqYDNRoiAv0zC4QaGAMPomEoq83PRmYIofPswwZurCeWR5LByXm7SyoL0Zh5+2z0+HC7jG8gSZJUh0w==}
    engines: {node: '>= 16'}

  bignumber.js@9.3.1:
    resolution: {integrity: sha512-Ko0uX15oIUS7wJ3Rb30Fs6SkVbLmPBAKdlm7q9+ak9bbIeFf0MwuBsQV6z7+X768/cHsfg+WlysDWJcmthjsjQ==}

  binary-extensions@2.3.0:
    resolution: {integrity: sha512-Ceh+7ox5qe7LJuLHoY0feh3pHuUDHAcRUeyL2VYghZwfpkNIy/+8Ocg0a3UuSoYzavmylwuLWQOf3hl0jjMMIw==}
    engines: {node: '>=8'}

  body-parser@1.20.3:
    resolution: {integrity: sha512-7rAxByjUMqQ3/bHJy7D6OGXvx/MMc4IqBn/X0fcM1QUcAItpZrBEYhWGem+tzXH90c+G01ypMcYJBO9Y30203g==}
    engines: {node: '>= 0.8', npm: 1.2.8000 || >= 1.4.16}

  body-parser@2.2.0:
    resolution: {integrity: sha512-02qvAaxv8tp7fBa/mw1ga98OGm+eCbqzJOKoRt70sLmfEEi+jyBYVTDGfCL/k06/4EMk/z01gCe7HoCH/f2LTg==}
    engines: {node: '>=18'}

  brace-expansion@4.0.1:
    resolution: {integrity: sha512-YClrbvTCXGe70pU2JiEiPLYXO9gQkyxYeKpJIQHVS/gOs6EWMQP2RYBwjFLNT322Ji8TOC3IMPfsYCedNpzKfA==}
    engines: {node: '>= 18'}

  braces@3.0.3:
    resolution: {integrity: sha512-yQbXgO/OSZVD2IsiLlro+7Hf6Q18EJrKSEsdoMzKePKXct3gvD8oLcOQdIzGupr5Fj+EDe8gO/lxc1BzfMpxvA==}
    engines: {node: '>=8'}

  bundle-require@5.1.0:
    resolution: {integrity: sha512-3WrrOuZiyaaZPWiEt4G3+IffISVC9HYlWueJEBWED4ZH4aIAC2PnkdnuRrR94M+w6yGWn4AglWtJtBI8YqvgoA==}
    engines: {node: ^12.20.0 || ^14.13.1 || >=16.0.0}
    peerDependencies:
      esbuild: '>=0.25.0'

  bytes@3.1.2:
    resolution: {integrity: sha512-/Nf7TyzTx6S3yRJObOAV7956r8cr2+Oj8AC5dt8wSP3BQAoeX58NoHyCU8P8zGkNXStjTSi6fzO6F0pBdcYbEg==}
    engines: {node: '>= 0.8'}

  cac@6.7.14:
    resolution: {integrity: sha512-b6Ilus+c3RrdDk+JhLKUAQfzzgLEPy6wcXqS7f/xe1EETvsDP6GORG7SFuOs6cID5YkqchW/LXZbX5bc8j7ZcQ==}
    engines: {node: '>=8'}

  call-bind-apply-helpers@1.0.2:
    resolution: {integrity: sha512-Sp1ablJ0ivDkSzjcaJdxEunN5/XvksFJ2sMBFfq6x0ryhQV/2b/KwFe21cMpmHtPOSij8K99/wSfoEuTObmuMQ==}
    engines: {node: '>= 0.4'}

  call-bound@1.0.4:
    resolution: {integrity: sha512-+ys997U96po4Kx/ABpBCqhA9EuxJaQWDQg7295H4hBphv3IZg0boBKuwYpt4YXp6MZ5AmZQnU/tyMTlRpaSejg==}
    engines: {node: '>= 0.4'}

  callsites@3.1.0:
    resolution: {integrity: sha512-P8BjAsXvZS+VIDUI11hHCQEv74YT67YUi5JJFNWIqL235sBmjX4+qx9Muvls5ivyNENctx46xQLQ3aTuE7ssaQ==}
    engines: {node: '>=6'}

  canonicalize@1.0.8:
    resolution: {integrity: sha512-0CNTVCLZggSh7bc5VkX5WWPWO+cyZbNd07IHIsSXLia/eAq+r836hgk+8BKoEh7949Mda87VUOitx5OddVj64A==}

  chai@5.3.3:
    resolution: {integrity: sha512-4zNhdJD/iOjSH0A05ea+Ke6MU5mmpQcbQsSOkgdaUMJ9zTlDTD/GYlwohmIE2u0gaxHYiVHEn1Fw9mZ/ktJWgw==}
    engines: {node: '>=18'}

  chalk@4.1.2:
    resolution: {integrity: sha512-oKnbhFyRIXpUuez8iBMmyEa4nbj4IOQyuhc/wy9kY7/WVPcwIO9VA668Pu8RkO7+0G76SLROeyw9CpQ061i4mA==}
    engines: {node: '>=10'}

  check-error@2.1.1:
    resolution: {integrity: sha512-OAlb+T7V4Op9OwdkjmguYRqncdlx5JiofwOAUkmTF+jNdHwzTaTs4sRAGpzLF3oOz5xAyDGrPgeIDFQmDOTiJw==}
    engines: {node: '>= 16'}

  chokidar@3.6.0:
    resolution: {integrity: sha512-7VT13fmjotKpGipCW9JEQAusEPE+Ei8nl6/g4FBAmIm0GOOLMua9NDDo/DWp0ZAxCr3cPq5ZpBqmPAQgDda2Pw==}
    engines: {node: '>= 8.10.0'}

  chokidar@4.0.3:
    resolution: {integrity: sha512-Qgzu8kfBvo+cA4962jnP1KkS6Dop5NS6g7R5LFYJr4b8Ub94PPQXUksCw9PvXoeXPRRddRNC5C1JQUR2SMGtnA==}
    engines: {node: '>= 14.16.0'}

  cjs-module-lexer@1.4.3:
    resolution: {integrity: sha512-9z8TZaGM1pfswYeXrUpzPrkx8UnWYdhJclsiYMm6x/w5+nN+8Tf/LnAgfLGQCm59qAOxU8WwHEq2vNwF6i4j+Q==}

  cliui@8.0.1:
    resolution: {integrity: sha512-BSeNnyus75C4//NQ9gQt1/csTXyo/8Sb+afLAkzAptFuMsod9HFokGNudZpi/oQV73hnVK+sR+5PVRMd+Dr7YQ==}
    engines: {node: '>=12'}

  color-convert@2.0.1:
    resolution: {integrity: sha512-RRECPsj7iu/xb5oKYcsFHSppFNnsj/52OVTRKb4zP5onXwVF3zVmmToNcOfGC+CRDpfK/U584fMg38ZHCaElKQ==}
    engines: {node: '>=7.0.0'}

  color-name@1.1.4:
    resolution: {integrity: sha512-dOy+3AuW3a2wNbZHIuMZpTcgjGuLU/uBL/ubcZF9OXbDo8ff4O8yVp5Bf0efS8uEoYo5q4Fx7dY9OgQGXgAsQA==}

  commander@4.1.1:
    resolution: {integrity: sha512-NOKm8xhkzAjzFx8B2v5OAHT+u5pRQc2UCa2Vq9jYL/31o2wi9mxBA7LIFs3sV5VSC49z6pEhfbMULvShKj26WA==}
    engines: {node: '>= 6'}

  confbox@0.1.8:
    resolution: {integrity: sha512-RMtmw0iFkeR4YV+fUOSucriAQNb9g8zFR52MWCtl+cCZOFRNL6zeB395vPzFhEjjn4fMxXudmELnl/KF/WrK6w==}

  consola@3.4.2:
    resolution: {integrity: sha512-5IKcdX0nnYavi6G7TtOhwkYzyjfJlatbjMjuLSfE2kYT5pMDOilZ4OvMhi637CcDICTmz3wARPoyhqyX1Y+XvA==}
    engines: {node: ^14.18.0 || >=16.10.0}

  content-disposition@0.5.4:
    resolution: {integrity: sha512-FveZTNuGw04cxlAiWbzi6zTAL/lhehaWbTtgluJh4/E95DqMwTmha3KZN1aAWA8cFIhHzMZUvLevkw5Rqk+tSQ==}
    engines: {node: '>= 0.6'}

  content-disposition@1.0.0:
    resolution: {integrity: sha512-Au9nRL8VNUut/XSzbQA38+M78dzP4D+eqg3gfJHMIHHYa3bg067xj1KxMUWj+VULbiZMowKngFFbKczUrNJ1mg==}
    engines: {node: '>= 0.6'}

  content-type@1.0.5:
    resolution: {integrity: sha512-nTjqfcBFEipKdXCv4YDQWCfmcLZKm81ldF0pAopTvyrFGVbcR6P/VAAd5G7N+0tTr8QqiU0tFadD6FK4NtJwOA==}
    engines: {node: '>= 0.6'}

  cookie-signature@1.0.6:
    resolution: {integrity: sha512-QADzlaHc8icV8I7vbaJXJwod9HWYp8uCqf1xa4OfNu1T7JVxQIrUgOWtHdNDtPiywmFbiS12VjotIXLrKM3orQ==}

  cookie-signature@1.2.2:
    resolution: {integrity: sha512-D76uU73ulSXrD1UXF4KE2TMxVVwhsnCgfAyTg9k8P6KGZjlXKrOLe4dJQKI3Bxi5wjesZoFXJWElNWBjPZMbhg==}
    engines: {node: '>=6.6.0'}

  cookie@0.7.1:
    resolution: {integrity: sha512-6DnInpx7SJ2AK3+CTUE/ZM0vWTUboZCegxhC2xiIydHR9jNuTAASBrfEpHhiGOZw/nX51bHt6YQl8jsGo4y/0w==}
    engines: {node: '>= 0.6'}

  cookie@0.7.2:
    resolution: {integrity: sha512-yki5XnKuf750l50uGTllt6kKILY4nQ1eNIQatoXEByZ5dWgnKqbnqmTrBE5B4N7lrMJKQ2ytWMiTO2o0v6Ew/w==}
    engines: {node: '>= 0.6'}

  cors@2.8.5:
    resolution: {integrity: sha512-KIHbLJqu73RGr/hnbrO9uBeixNGuvSQjul/jdFvS/KFSIH1hWVd1ng7zOHx+YrEfInLG7q4n6GHQ9cDtxv/P6g==}
    engines: {node: '>= 0.10'}

  create-require@1.1.1:
    resolution: {integrity: sha512-dcKFX3jn0MpIaXjisoRvexIJVEKzaq7z2rZKxf+MSr9TkdmHmsU4m2lcLojrj/FHl8mk5VxMmYA+ftRkP/3oKQ==}

  cross-fetch@4.1.0:
    resolution: {integrity: sha512-uKm5PU+MHTootlWEY+mZ4vvXoCn4fLQxT9dSc1sXVMSFkINTJVN8cAQROpwcKm8bJ/c7rgZVIBWzH5T78sNZZw==}

  cross-spawn@7.0.6:
    resolution: {integrity: sha512-uV2QOWP2nWzsy2aMp8aRibhi9dlzF5Hgh5SHaB9OiTGEyDTiJJyx0uy51QXdyWbtAHNua4XJzUKca3OzKUd3vA==}
    engines: {node: '>= 8'}

  cuint@0.2.2:
    resolution: {integrity: sha512-d4ZVpCW31eWwCMe1YT3ur7mUDnTXbgwyzaL320DrcRT45rfjYxkt5QWLrmOJ+/UEAI2+fQgKe/fCjR8l4TpRgw==}

  debug@2.6.9:
    resolution: {integrity: sha512-bC7ElrdJaJnPbAP+1EotYvqZsb3ecl5wi6Bfi6BJTUcNowp6cvspg0jXznRTKDjm/E7AdgFBVeAPVMNcKGsHMA==}
    peerDependencies:
      supports-color: '*'
    peerDependenciesMeta:
      supports-color:
        optional: true

  debug@4.4.3:
    resolution: {integrity: sha512-RGwwWnwQvkVfavKVt22FGLw+xYSdzARwm0ru6DhTVA3umU5hZc28V3kO4stgYryrTlLpuvgI9GiijltAjNbcqA==}
    engines: {node: '>=6.0'}
    peerDependencies:
      supports-color: '*'
    peerDependenciesMeta:
      supports-color:
        optional: true

  deep-eql@5.0.2:
    resolution: {integrity: sha512-h5k/5U50IJJFpzfL6nO9jaaumfjO/f2NjK/oYB2Djzm4p9L+3T9qWpZqZ2hAbLPuuYq9wrU08WQyBTL5GbPk5Q==}
    engines: {node: '>=6'}

  deep-is@0.1.4:
    resolution: {integrity: sha512-oIPzksmTg4/MriiaYGO+okXDT7ztn/w3Eptv/+gSIdMdKsJo0u4CfYNFJPy+4SKMuCqGw2wxnA+URMg3t8a/bQ==}

  depd@2.0.0:
    resolution: {integrity: sha512-g7nH6P6dyDioJogAAGprGpCtVImJhpPk/roCzdb3fIh61/s/nPsfR6onyMwkCAR/OlC3yBC0lESvUoQEAssIrw==}
    engines: {node: '>= 0.8'}

  destroy@1.2.0:
    resolution: {integrity: sha512-2sJGJTaXIIaR1w4iJSNoN0hnMY7Gpc/n8D4qSCJw8QqFWXf7cuAgnEHxBpweaVcPevC2l3KpjYCx3NypQQgaJg==}
    engines: {node: '>= 0.8', npm: 1.2.8000 || >= 1.4.16}

  diff@4.0.2:
    resolution: {integrity: sha512-58lmxKSA4BNyLz+HHMUzlOEpg09FV+ev6ZMe3vJihgdxzgcwZ8VoEEPmALCZG9LmqfVoNMMKpttIYTVG6uDY7A==}
    engines: {node: '>=0.3.1'}

  dunder-proto@1.0.1:
    resolution: {integrity: sha512-KIN/nDJBQRcXw0MLVhZE9iQHmG68qAVIBg9CqmUYjmQIhgij9U5MFvrqkUL5FbtyyzZuOeOt0zdeRe4UY7ct+A==}
    engines: {node: '>= 0.4'}

  eastasianwidth@0.2.0:
    resolution: {integrity: sha512-I88TYZWc9XiYHRQ4/3c5rjjfgkjhLyW2luGIheGERbNQ6OY7yTybanSpDXZa8y7VUP9YmDcYa+eyq4ca7iLqWA==}

  ee-first@1.1.1:
    resolution: {integrity: sha512-WMwm9LhRUo+WUaRN+vRuETqG89IgZphVSNkdFgeb6sS/E4OrDIN7t48CAewSHXc6C8lefD8KKfr5vY61brQlow==}

  emoji-regex@8.0.0:
    resolution: {integrity: sha512-MSjYzcWNOA0ewAHpz0MxpYFvwg6yjy1NG3xteoqz644VCo/RPgnr1/GGt+ic3iJTzQ8Eu3TdM14SawnVUmGE6A==}

  emoji-regex@9.2.2:
    resolution: {integrity: sha512-L18DaJsXSUk2+42pv8mLs5jJT2hqFkFE4j21wOmgbUqsZ2hL72NsUU785g9RXgo3s0ZNgVl42TiHp3ZtOv/Vyg==}

  encodeurl@1.0.2:
    resolution: {integrity: sha512-TPJXq8JqFaVYm2CWmPvnP2Iyo4ZSM7/QKcSmuMLDObfpH5fi7RUGmd/rTDf+rut/saiDiQEeVTNgAmJEdAOx0w==}
    engines: {node: '>= 0.8'}

  encodeurl@2.0.0:
    resolution: {integrity: sha512-Q0n9HRi4m6JuGIV1eFlmvJB7ZEVxu93IrMyiMsGC0lrMJMWzRgx6WGquyfQgZVb31vhGgXnfmPNNXmxnOkRBrg==}
    engines: {node: '>= 0.8'}

  es-define-property@1.0.1:
    resolution: {integrity: sha512-e3nRfgfUZ4rNGL232gUgX06QNyyez04KdjFrF+LTRoOXmrOgFKDg4BCdsjW8EnT69eqdYGmRpJwiPVYNrCaW3g==}
    engines: {node: '>= 0.4'}

  es-errors@1.3.0:
    resolution: {integrity: sha512-Zf5H2Kxt2xjTvbJvP2ZWLEICxA6j+hAmMzIlypy4xcBg1vKVnx89Wy0GbS+kf5cwCVFFzdCFh2XSCFNULS6csw==}
    engines: {node: '>= 0.4'}

  es-module-lexer@1.7.0:
    resolution: {integrity: sha512-jEQoCwk8hyb2AZziIOLhDqpm5+2ww5uIE6lkO/6jcOCusfk6LhMHpXXfBLXTZ7Ydyt0j4VoUQv6uGNYbdW+kBA==}

  es-object-atoms@1.1.1:
    resolution: {integrity: sha512-FGgH2h8zKNim9ljj7dankFPcICIK9Cp5bm+c2gQSYePhpaG5+esrLODihIorn+Pe6FGJzWhXQotPv73jTaldXA==}
    engines: {node: '>= 0.4'}

  esbuild@0.25.10:
    resolution: {integrity: sha512-9RiGKvCwaqxO2owP61uQ4BgNborAQskMR6QusfWzQqv7AZOg5oGehdY2pRJMTKuwxd1IDBP4rSbI5lHzU7SMsQ==}
    engines: {node: '>=18'}
    hasBin: true

  escalade@3.2.0:
    resolution: {integrity: sha512-WUj2qlxaQtO4g6Pq5c29GTcWGDyd8itL8zTlipgECz3JesAiiOKotd8JU6otB3PACgG6xkJUyVhboMS+bje/jA==}
    engines: {node: '>=6'}

  escape-html@1.0.3:
    resolution: {integrity: sha512-NiSupZ4OeuGwr68lGIeym/ksIZMJodUGOSCZ/FSnTxcrekbvqrgdUxlJOMpijaKZVjAJrWrGs/6Jy8OMuyj9ow==}

  escape-string-regexp@4.0.0:
    resolution: {integrity: sha512-TtpcNJ3XAzx3Gq8sWRzJaVajRs0uVxA2YAkdb1jm2YkPz4G6egUFAyA3n5vtEIZefPk5Wa4UXbKuS5fKkJWdgA==}
    engines: {node: '>=10'}

  eslint-scope@8.4.0:
    resolution: {integrity: sha512-sNXOfKCn74rt8RICKMvJS7XKV/Xk9kA7DyJr8mJik3S7Cwgy3qlkkmyS2uQB3jiJg6VNdZd/pDBJu0nvG2NlTg==}
    engines: {node: ^18.18.0 || ^20.9.0 || >=21.1.0}

  eslint-visitor-keys@3.4.3:
    resolution: {integrity: sha512-wpc+LXeiyiisxPlEkUzU6svyS1frIO3Mgxj1fdy7Pm8Ygzguax2N3Fa/D/ag1WqbOprdI+uY6wMUl8/a2G+iag==}
    engines: {node: ^12.22.0 || ^14.17.0 || >=16.0.0}

  eslint-visitor-keys@4.2.1:
    resolution: {integrity: sha512-Uhdk5sfqcee/9H/rCOJikYz67o0a2Tw2hGRPOG2Y1R2dg7brRe1uG0yaNQDHu+TO/uQPF/5eCapvYSmHUjt7JQ==}
    engines: {node: ^18.18.0 || ^20.9.0 || >=21.1.0}

  eslint@9.36.0:
    resolution: {integrity: sha512-hB4FIzXovouYzwzECDcUkJ4OcfOEkXTv2zRY6B9bkwjx/cprAq0uvm1nl7zvQ0/TsUk0zQiN4uPfJpB9m+rPMQ==}
    engines: {node: ^18.18.0 || ^20.9.0 || >=21.1.0}
    hasBin: true
    peerDependencies:
      jiti: '*'
    peerDependenciesMeta:
      jiti:
        optional: true

  espree@10.4.0:
    resolution: {integrity: sha512-j6PAQ2uUr79PZhBjP5C5fhl8e39FmRnOjsD5lGnWrFU8i2G776tBK7+nP8KuQUTTyAZUwfQqXAgrVH5MbH9CYQ==}
    engines: {node: ^18.18.0 || ^20.9.0 || >=21.1.0}

  esquery@1.6.0:
    resolution: {integrity: sha512-ca9pw9fomFcKPvFLXhBKUK90ZvGibiGOvRJNbjljY7s7uq/5YO4BOzcYtJqExdx99rF6aAcnRxHmcUHcz6sQsg==}
    engines: {node: '>=0.10'}

  esrecurse@4.3.0:
    resolution: {integrity: sha512-KmfKL3b6G+RXvP8N1vr3Tq1kL/oCFgn2NYXEtqP8/L3pKapUA4G8cFVaoF3SU323CD4XypR/ffioHmkti6/Tag==}
    engines: {node: '>=4.0'}

  estraverse@5.3.0:
    resolution: {integrity: sha512-MMdARuVEQziNTeJD8DgMqmhwR11BRQ/cBP+pLtYdSTnf3MIO8fFeiINEbX36ZdNlfU/7A9f3gUw49B3oQsvwBA==}
    engines: {node: '>=4.0'}

  estree-walker@3.0.3:
    resolution: {integrity: sha512-7RUKfXgSMMkzt6ZuXmqapOurLGPPfgj6l9uRZ7lRGolvk0y2yocc35LdcxKC5PQZdn2DMqioAQ2NoWcrTKmm6g==}

  esutils@2.0.3:
    resolution: {integrity: sha512-kVscqXk4OCp68SZ0dkgEKVi6/8ij300KBWTJq32P/dYeWTSwK41WyTxalN1eRmA5Z9UU/LX9D7FWSmV9SAYx6g==}
    engines: {node: '>=0.10.0'}

  etag@1.8.1:
    resolution: {integrity: sha512-aIL5Fx7mawVa300al2BnEE4iNvo1qETxLrPI/o05L7z6go7fCw1J6EQmbK4FmJ2AS7kgVF/KEZWufBfdClMcPg==}
    engines: {node: '>= 0.6'}

  eventsource-parser@3.0.6:
    resolution: {integrity: sha512-Vo1ab+QXPzZ4tCa8SwIHJFaSzy4R6SHf7BY79rFBDf0idraZWAkYrDjDj8uWaSm3S2TK+hJ7/t1CEmZ7jXw+pg==}
    engines: {node: '>=18.0.0'}

  eventsource@3.0.7:
    resolution: {integrity: sha512-CRT1WTyuQoD771GW56XEZFQ/ZoSfWid1alKGDYMmkt2yl8UXrVR4pspqWNEcqKvVIzg6PAltWjxcSSPrboA4iA==}
    engines: {node: '>=18.0.0'}

  expect-type@1.2.2:
    resolution: {integrity: sha512-JhFGDVJ7tmDJItKhYgJCGLOWjuK9vPxiXoUFLwLDc99NlmklilbiQJwoctZtt13+xMw91MCk/REan6MWHqDjyA==}
    engines: {node: '>=12.0.0'}

  express-rate-limit@7.5.1:
    resolution: {integrity: sha512-7iN8iPMDzOMHPUYllBEsQdWVB6fPDMPqwjBaFrgr4Jgr/+okjvzAy+UHlYYL/Vs0OsOrMkwS6PJDkFlJwoxUnw==}
    engines: {node: '>= 16'}
    peerDependencies:
      express: '>= 4.11'

  express@4.21.2:
    resolution: {integrity: sha512-28HqgMZAmih1Czt9ny7qr6ek2qddF4FclbMzwhCREB6OFfH+rXAnuNCwo1/wFvrtbgsQDb4kSbX9de9lFbrXnA==}
    engines: {node: '>= 0.10.0'}

  express@5.1.0:
    resolution: {integrity: sha512-DT9ck5YIRU+8GYzzU5kT3eHGA5iL+1Zd0EutOmTE9Dtk+Tvuzd23VBU+ec7HPNSTxXYO55gPV/hq4pSBJDjFpA==}
    engines: {node: '>= 18'}

  extend@3.0.2:
    resolution: {integrity: sha512-fjquC59cD7CyW6urNXK0FBufkZcoiGG80wTuPujX590cB5Ttln20E2UB4S/WARVqhXffZl2LNgS+gQdPIIim/g==}

  fast-deep-equal@3.1.3:
    resolution: {integrity: sha512-f3qQ9oQy9j2AhBe/H9VC91wLmKBCCU/gDOnKNAYG5hswO7BLKj09Hc5HYNz9cGI++xlpDCIgDaitVs03ATR84Q==}

  fast-glob@3.3.3:
    resolution: {integrity: sha512-7MptL8U0cqcFdzIzwOTHoilX9x5BrNqye7Z/LuC7kCMRio1EMSyqRK3BEAUD7sXRq4iT4AzTVuZdhgQ2TCvYLg==}
    engines: {node: '>=8.6.0'}

  fast-json-stable-stringify@2.1.0:
    resolution: {integrity: sha512-lhd/wF+Lk98HZoTCtlVraHtfh5XYijIjalXck7saUtuanSDyLMxnHhSXEDJqHxD7msR8D0uCmqlkwjCV8xvwHw==}

  fast-levenshtein@2.0.6:
    resolution: {integrity: sha512-DCXu6Ifhqcks7TZKY3Hxp3y6qphY5SJZmrWMDrKcERSOXWQdMhU9Ig/PYrzyw/ul9jOIyh0N4M0tbC5hodg8dw==}

  fastq@1.19.1:
    resolution: {integrity: sha512-GwLTyxkCXjXbxqIhTsMI2Nui8huMPtnxg7krajPJAjnEG/iiOS7i+zCtWGZR9G0NBKbXKh6X9m9UIsYX/N6vvQ==}

  fdir@6.5.0:
    resolution: {integrity: sha512-tIbYtZbucOs0BRGqPJkshJUYdL+SDH7dVM8gjy+ERp3WAUjLEFJE+02kanyHtwjWOnwrKYBiwAmM0p4kLJAnXg==}
    engines: {node: '>=12.0.0'}
    peerDependencies:
      picomatch: ^3 || ^4
    peerDependenciesMeta:
      picomatch:
        optional: true

  file-entry-cache@8.0.0:
    resolution: {integrity: sha512-XXTUwCvisa5oacNGRP9SfNtYBNAMi+RPwBFmblZEF7N7swHYQS6/Zfk7SRwx4D5j3CH211YNRco1DEMNVfZCnQ==}
    engines: {node: '>=16.0.0'}

  fill-range@7.1.1:
    resolution: {integrity: sha512-YsGpe3WHLK8ZYi4tWDg2Jy3ebRz2rXowDxnld4bkQB00cc/1Zw9AWnC0i9ztDJitivtQvaI9KaLyKrc+hBW0yg==}
    engines: {node: '>=8'}

  finalhandler@1.3.1:
    resolution: {integrity: sha512-6BN9trH7bp3qvnrRyzsBz+g3lZxTNZTbVO2EV1CS0WIcDbawYVdYvGflME/9QP0h0pYlCDBCTjYa9nZzMDpyxQ==}
    engines: {node: '>= 0.8'}

  finalhandler@2.1.0:
    resolution: {integrity: sha512-/t88Ty3d5JWQbWYgaOGCCYfXRwV1+be02WqYYlL6h0lEiUAMPM8o8qKGO01YIkOHzka2up08wvgYD0mDiI+q3Q==}
    engines: {node: '>= 0.8'}

  find-up@5.0.0:
    resolution: {integrity: sha512-78/PXT1wlLLDgTzDs7sjq9hzz0vXD+zn+7wypEe4fXQxCmdmqfGsEPQxmiCSQI3ajFV91bVSsvNtrJRiW6nGng==}
    engines: {node: '>=10'}

  fix-dts-default-cjs-exports@1.0.1:
    resolution: {integrity: sha512-pVIECanWFC61Hzl2+oOCtoJ3F17kglZC/6N94eRWycFgBH35hHx0Li604ZIzhseh97mf2p0cv7vVrOZGoqhlEg==}

  flat-cache@4.0.1:
    resolution: {integrity: sha512-f7ccFPK3SXFHpx15UIGyRJ/FJQctuKZ0zVuN3frBo4HnK3cay9VEW0R6yPYFHC0AgqhukPzKjq22t5DmAyqGyw==}
    engines: {node: '>=16'}

  flatted@3.3.3:
    resolution: {integrity: sha512-GX+ysw4PBCz0PzosHDepZGANEuFCMLrnRTiEy9McGjmkCQYwRq4A/X786G/fjM/+OjsWSU1ZrY5qyARZmO/uwg==}

  foreground-child@3.3.1:
    resolution: {integrity: sha512-gIXjKqtFuWEgzFRJA9WCQeSJLZDjgJUOMCMzxtvFq/37KojM1BFGufqsCy0r4qSQmYLsZYMeyRqzIWOMup03sw==}
    engines: {node: '>=14'}

  forwarded-parse@2.1.2:
    resolution: {integrity: sha512-alTFZZQDKMporBH77856pXgzhEzaUVmLCDk+egLgIgHst3Tpndzz8MnKe+GzRJRfvVdn69HhpW7cmXzvtLvJAw==}

  forwarded@0.2.0:
    resolution: {integrity: sha512-buRG0fpBtRHSTCOASe6hD258tEubFoRLb4ZNA6NxMVHNw2gOcwHo9wyablzMzOA5z9xA9L1KNjk/Nt6MT9aYow==}
    engines: {node: '>= 0.6'}

  fresh@0.5.2:
    resolution: {integrity: sha512-zJ2mQYM18rEFOudeV4GShTGIQ7RbzA7ozbU9I/XBpm7kqgMywgmylMwXHxZJmkVoYkna9d2pVXVXPdYTP9ej8Q==}
    engines: {node: '>= 0.6'}

  fresh@2.0.0:
    resolution: {integrity: sha512-Rx/WycZ60HOaqLKAi6cHRKKI7zxWbJ31MhntmtwMoaTeF7XFH9hhBp8vITaMidfljRQ6eYWCKkaTK+ykVJHP2A==}
    engines: {node: '>= 0.8'}

  fsevents@2.3.3:
    resolution: {integrity: sha512-5xoDfX+fL7faATnagmWPpbFtwh/R77WmMMqqHGS65C3vvB0YHrgF+B1YmZ3441tMj5n63k0212XNoJwzlhffQw==}
    engines: {node: ^8.16.0 || ^10.6.0 || >=11.0.0}
    os: [darwin]

  function-bind@1.1.2:
    resolution: {integrity: sha512-7XHNxH7qX9xG5mIwxkhumTox/MIRNcOgDrxWsMt2pAr23WHp6MrRlN7FBSFpCpr+oVO0F744iUgR82nJMfG2SA==}

  gaxios@6.7.1:
    resolution: {integrity: sha512-LDODD4TMYx7XXdpwxAVRAIAuB0bzv0s+ywFonY46k126qzQHT9ygyoa9tncmOiQmmDrik65UYsEkv3lbfqQ3yQ==}
    engines: {node: '>=14'}

  gcp-metadata@6.1.1:
    resolution: {integrity: sha512-a4tiq7E0/5fTjxPAaH4jpjkSv/uCaU2p5KC6HVGrvl0cDjA8iBZv4vv1gyzlmK0ZUKqwpOyQMKzZQe3lTit77A==}
    engines: {node: '>=14'}

  get-caller-file@2.0.5:
    resolution: {integrity: sha512-DyFP3BM/3YHTQOCUL/w0OZHR0lpKeGrxotcHWcqNEdnltqFwXVfhEBQ94eIo34AfQpo0rGki4cyIiftY06h2Fg==}
    engines: {node: 6.* || 8.* || >= 10.*}

  get-intrinsic@1.3.0:
    resolution: {integrity: sha512-9fSjSaos/fRIVIp+xSJlE6lfwhES7LNtKaCBIamHsjr2na1BiABJPo0mOjjz8GJDURarmCPGqaiVg5mfjb98CQ==}
    engines: {node: '>= 0.4'}

  get-proto@1.0.1:
    resolution: {integrity: sha512-sTSfBjoXBp89JvIKIefqw7U2CCebsc74kiY6awiGogKtoSGbgjYE/G/+l9sF3MWFPNc9IcoOC4ODfKHfxFmp0g==}
    engines: {node: '>= 0.4'}

  glob-parent@5.1.2:
    resolution: {integrity: sha512-AOIgSQCepiJYwP3ARnGx+5VnTu2HBYdzbGP45eLw1vr3zB3vZLeyed1sC9hnbcOc9/SrMyM5RPQrkGz4aS9Zow==}
    engines: {node: '>= 6'}

  glob-parent@6.0.2:
    resolution: {integrity: sha512-XxwI8EOhVQgWp6iDL+3b0r86f4d6AX6zSU55HfB4ydCEuXLXc5FcYeOu+nnGftS4TEju/11rt4KJPTMgbfmv4A==}
    engines: {node: '>=10.13.0'}

  glob@10.4.5:
    resolution: {integrity: sha512-7Bv8RF0k6xjo7d4A/PxYLbUCfb6c+Vpd2/mB2yRDlew7Jb5hEXiCD9ibfO7wpk8i4sevK6DFny9h7EYbM3/sHg==}
    hasBin: true

  globals@14.0.0:
    resolution: {integrity: sha512-oahGvuMGQlPw/ivIYBjVSrWAfWLBeku5tpPE2fOPLi+WHffIWbuh2tCjhyQhTBPMf5E9jDEH4FOmTYgYwbKwtQ==}
    engines: {node: '>=18'}

  google-logging-utils@0.0.2:
    resolution: {integrity: sha512-NEgUnEcBiP5HrPzufUkBzJOD/Sxsco3rLNo1F1TNf7ieU8ryUzBhqba8r756CjLX7rn3fHl6iLEwPYuqpoKgQQ==}
    engines: {node: '>=14'}

  gopd@1.2.0:
    resolution: {integrity: sha512-ZUKRh6/kUFoAiTAtTYPZJ3hw9wNxx+BIBOijnlG9PnrJsCcSjs1wyyD6vJpaYtgnzDrKYRSqf3OO6Rfa93xsRg==}
    engines: {node: '>= 0.4'}

  graphemer@1.4.0:
    resolution: {integrity: sha512-EtKwoO6kxCL9WO5xipiHTZlSzBm7WLT627TqC/uVRd0HKmq8NXyebnNYxDoBi7wt8eTWrUrKXCOVaFq9x1kgag==}

  has-flag@3.0.0:
    resolution: {integrity: sha512-sKJf1+ceQBr4SMkvQnBDNDtf4TXpVhVGateu0t918bl30FnbE2m4vNLX+VWe/dpjlb+HugGYzW7uQXH98HPEYw==}
    engines: {node: '>=4'}

  has-flag@4.0.0:
    resolution: {integrity: sha512-EykJT/Q1KjTWctppgIAgfSO0tKVuZUjhgMr17kqTumMl6Afv3EISleU7qZUzoXDFTAHTDC4NOoG/ZxU3EvlMPQ==}
    engines: {node: '>=8'}

  has-symbols@1.1.0:
    resolution: {integrity: sha512-1cDNdwJ2Jaohmb3sg4OmKaMBwuC48sYni5HUw2DvsC8LjGTLK9h+eb1X6RyuOHe4hT0ULCW68iomhjUoKUqlPQ==}
    engines: {node: '>= 0.4'}

  hash.js@1.1.7:
    resolution: {integrity: sha512-taOaskGt4z4SOANNseOviYDvjEJinIkRgmp7LbKP2YTTmVxWBl87s/uzK9r+44BclBSp2X7K1hqeNfz9JbBeXA==}

  hasown@2.0.2:
    resolution: {integrity: sha512-0hJU9SCPvmMzIBdZFqNPXWa6dqh7WdH0cII9y+CyS8rG3nL48Bclra9HmKhVVUHyPWNH5Y7xDwAB7bfgSjkUMQ==}
    engines: {node: '>= 0.4'}

  http-errors@2.0.0:
    resolution: {integrity: sha512-FtwrG/euBzaEjYeRqOgly7G0qviiXoJWnvEH2Z1plBdXgbyjv34pHTSb9zoeHMyDy33+DWy5Wt9Wo+TURtOYSQ==}
    engines: {node: '>= 0.8'}

  https-proxy-agent@7.0.6:
    resolution: {integrity: sha512-vK9P5/iUfdl95AI+JVyUuIcVtd4ofvtrOr3HNtM2yxC9bnMbEdp3x01OhQNnjb8IJYi38VlTE3mBXwcfvywuSw==}
    engines: {node: '>= 14'}

  iconv-lite@0.4.24:
    resolution: {integrity: sha512-v3MXnZAcvnywkTUEZomIActle7RXXeedOR31wwl7VlyoXO4Qi9arvSenNQWne1TcRwhCL1HwLI21bEqdpj8/rA==}
    engines: {node: '>=0.10.0'}

  iconv-lite@0.6.3:
    resolution: {integrity: sha512-4fCk79wshMdzMp2rH06qWrJE4iolqLhCUH+OiuIgU++RB0+94NlDL81atO7GX55uUKueo0txHNtvEyI6D7WdMw==}
    engines: {node: '>=0.10.0'}

  iconv-lite@0.7.0:
    resolution: {integrity: sha512-cf6L2Ds3h57VVmkZe+Pn+5APsT7FpqJtEhhieDCvrE2MK5Qk9MyffgQyuxQTm6BChfeZNtcOLHp9IcWRVcIcBQ==}
    engines: {node: '>=0.10.0'}

  ignore-by-default@1.0.1:
    resolution: {integrity: sha512-Ius2VYcGNk7T90CppJqcIkS5ooHUZyIQK+ClZfMfMNFEF9VSE73Fq+906u/CWu92x4gzZMWOwfFYckPObzdEbA==}

  ignore@5.3.2:
    resolution: {integrity: sha512-hsBTNUqQTDwkWtcdYI2i06Y/nUBEsNEDJKjWdigLvegy8kDuJAS8uRlpkkcQpyEXL0Z/pjDy5HBmMjRCJ2gq+g==}
    engines: {node: '>= 4'}

  ignore@7.0.5:
    resolution: {integrity: sha512-Hs59xBNfUIunMFgWAbGX5cq6893IbWg4KnrjbYwX3tx0ztorVgTDA6B2sxf8ejHJ4wz8BqGUMYlnzNBer5NvGg==}
    engines: {node: '>= 4'}

  import-fresh@3.3.1:
    resolution: {integrity: sha512-TR3KfrTZTYLPB6jUjfx6MF9WcWrHL9su5TObK4ZkYgBdWKPOFoSoQIdEuTuR82pmtxH2spWG9h6etwfr1pLBqQ==}
    engines: {node: '>=6'}

  import-in-the-middle@1.14.4:
    resolution: {integrity: sha512-eWjxh735SJLFJJDs5X82JQ2405OdJeAHDBnaoFCfdr5GVc7AWc9xU7KbrF+3Xd5F2ccP1aQFKtY+65X6EfKZ7A==}

  imurmurhash@0.1.4:
    resolution: {integrity: sha512-JmXMZ6wuvDmLiHEml9ykzqO6lwFbof0GG4IkcGaENdCRDDmMVnny7s5HsIgHCbaq0w2MyPhDqkhTUgS2LU2PHA==}
    engines: {node: '>=0.8.19'}

  inherits@2.0.4:
    resolution: {integrity: sha512-k/vGaX4/Yla3WzyMCvTQOXYeIHvqOKtnqBduzTHpzpQZzAskKMhZ2K+EnBiSM9zGSoIFeMpXKxa4dYeZIQqewQ==}

<<<<<<< HEAD
  inngest@3.42.3:
    resolution: {integrity: sha512-jhN0jIKFnzB+zuYElKhzJ0MHVvl0AbhjPo2qcWpwjapT+t6jIV3/wqOCP0sGgMVbeluGqC6YxewJInlBTJ933A==}
=======
  inngest@3.43.1:
    resolution: {integrity: sha512-zG+BuENQFPUFNVM2sZRRhDXDTh3PAH6KPuus9a/ZTu7LGnAvE+HvHZFmRcBND2LFN6phQ6sIyqB34LV90wg3IA==}
>>>>>>> 3ffc09a0
    engines: {node: '>=20'}
    peerDependencies:
      '@sveltejs/kit': '>=1.27.3'
      '@vercel/node': '>=2.15.9'
      aws-lambda: '>=1.0.7'
      express: '>=4.19.2'
      fastify: '>=4.21.0'
      h3: '>=1.8.1'
      hono: '>=4.2.7'
      koa: '>=2.14.2'
      next: '>=12.0.0'
      typescript: '>=5.8.0'
      zod: '>=3.24.0'
    peerDependenciesMeta:
      '@sveltejs/kit':
        optional: true
      '@vercel/node':
        optional: true
      aws-lambda:
        optional: true
      express:
        optional: true
      fastify:
        optional: true
      h3:
        optional: true
      hono:
        optional: true
      koa:
        optional: true
      next:
        optional: true
      typescript:
        optional: true

  ipaddr.js@1.9.1:
    resolution: {integrity: sha512-0KI/607xoxSToH7GjN1FfSbLoU0+btTicjsQSWQlh/hZykN8KpmMf7uYwPW3R+akZ6R/w18ZlXSHBYXiYUPO3g==}
    engines: {node: '>= 0.10'}

  is-binary-path@2.1.0:
    resolution: {integrity: sha512-ZMERYes6pDydyuGidse7OsHxtbI7WVeUEozgR/g7rd0xUimYNlvZRE/K2MgZTjWy725IfelLeVcEM97mmtRGXw==}
    engines: {node: '>=8'}

  is-core-module@2.16.1:
    resolution: {integrity: sha512-UfoeMA6fIJ8wTYFEUjelnaGI67v6+N7qXJEvQuIGa99l4xsCruSYOVSQ0uPANn4dAzm8lkYPaKLrrijLq7x23w==}
    engines: {node: '>= 0.4'}

  is-extglob@2.1.1:
    resolution: {integrity: sha512-SbKbANkN603Vi4jEZv49LeVJMn4yGwsbzZworEoyEiutsN3nJYdbO36zfhGJ6QEDpOZIFkDtnq5JRxmvl3jsoQ==}
    engines: {node: '>=0.10.0'}

  is-fullwidth-code-point@3.0.0:
    resolution: {integrity: sha512-zymm5+u+sCsSWyD9qNaejV3DFvhCKclKdizYaJUuHA83RLjb7nSuGnddCHGv0hk+KY7BMAlsWeK4Ueg6EV6XQg==}
    engines: {node: '>=8'}

  is-glob@4.0.3:
    resolution: {integrity: sha512-xelSayHH36ZgE7ZWhli7pW34hNbNl8Ojv5KVmkJD4hBdD3th8Tfk9vYasLM+mXWOZhFkgZfxhLSnrwRr4elSSg==}
    engines: {node: '>=0.10.0'}

  is-number@7.0.0:
    resolution: {integrity: sha512-41Cifkg6e8TylSpdtTpeLVMqvSBEVzTttHvERD741+pnZ8ANv0004MRL43QKPDlK9cGvNp6NZWZUBlbGXYxxng==}
    engines: {node: '>=0.12.0'}

  is-promise@4.0.0:
    resolution: {integrity: sha512-hvpoI6korhJMnej285dSg6nu1+e6uxs7zG3BYAm5byqDsgJNWwxzM6z6iZiAgQR4TJ30JmBTOwqZUw3WlyH3AQ==}

  is-stream@2.0.1:
    resolution: {integrity: sha512-hFoiJiTl63nn+kstHGBtewWSKnQLpyb155KHheA1l39uvtO9nWIop1p3udqPcUd/xbF1VLMO4n7OI6p7RbngDg==}
    engines: {node: '>=8'}

  isexe@2.0.0:
    resolution: {integrity: sha512-RHxMLp9lnKHGHRng9QFhRCMbYAcVpn69smSGcq3f36xjgVVWThj4qqLbTLlq7Ssj8B+fIQ1EuCEGI2lKsyQeIw==}

  jackspeak@3.4.3:
    resolution: {integrity: sha512-OGlZQpz2yfahA/Rd1Y8Cd9SIEsqvXkLVoSw/cgwhnhFMDbsQFeZYoJJ7bIZBS9BcamUW96asq/npPWugM+RQBw==}

  joycon@3.1.1:
    resolution: {integrity: sha512-34wB/Y7MW7bzjKRjUKTa46I2Z7eV62Rkhva+KkopW7Qvv/OSWBqvkSY7vusOPrNuZcUG3tApvdVgNB8POj3SPw==}
    engines: {node: '>=10'}

  js-yaml@4.1.0:
    resolution: {integrity: sha512-wpxZs9NoxZaJESJGIZTyDEaYpl0FKSA+FB9aJiyemKhMwkxQg63h4T1KJgUGHpTqPDNRcmmYLugrRjJlBtWvRA==}
    hasBin: true

  json-bigint@1.0.0:
    resolution: {integrity: sha512-SiPv/8VpZuWbvLSMtTDU8hEfrZWg/mH/nV/b4o0CYbSxu1UIQPLdwKOCIyLQX+VIPO5vrLX3i8qtqFyhdPSUSQ==}

  json-buffer@3.0.1:
    resolution: {integrity: sha512-4bV5BfR2mqfQTJm+V5tPPdf+ZpuhiIvTuAB5g8kcrXOZpTT/QwwVRWBywX1ozr6lEuPdbHxwaJlm9G6mI2sfSQ==}

  json-schema-traverse@0.4.1:
    resolution: {integrity: sha512-xbbCH5dCYU5T8LcEhhuh7HJ88HXuW3qsI3Y0zOZFKfZEHcpWiHU/Jxzk629Brsab/mMiHQti9wMP+845RPe3Vg==}

  json-stable-stringify-without-jsonify@1.0.1:
    resolution: {integrity: sha512-Bdboy+l7tA3OGW6FjyFHWkP5LuByj1Tk33Ljyq0axyzdk9//JSi2u3fP1QSmd1KNwq6VOKYGlAu87CisVir6Pw==}

  json-stringify-safe@5.0.1:
    resolution: {integrity: sha512-ZClg6AaYvamvYEE82d3Iyd3vSSIjQ+odgjaTzRuO3s7toCdFKczob2i0zCh7JE8kWn17yvAWhUVxvqGwUalsRA==}

  keyv@4.5.4:
    resolution: {integrity: sha512-oxVHkHR/EJf2CNXnWxRLW6mg7JyCCUcG0DtEGmL2ctUo1PNTin1PUil+r/+4r5MpVgC/fn1kjsx7mjSujKqIpw==}

  levn@0.4.1:
    resolution: {integrity: sha512-+bT2uH4E5LGE7h/n3evcS/sQlJXCpIp6ym8OWJ5eV6+67Dsql/LaaT7qJBAt2rzfoa/5QBGBhxDix1dMt2kQKQ==}
    engines: {node: '>= 0.8.0'}

  lilconfig@3.1.3:
    resolution: {integrity: sha512-/vlFKAoH5Cgt3Ie+JLhRbwOsCQePABiU3tJ1egGvyQ+33R/vcwM2Zl2QR/LzjsBeItPt3oSVXapn+m4nQDvpzw==}
    engines: {node: '>=14'}

  lines-and-columns@1.2.4:
    resolution: {integrity: sha512-7ylylesZQ/PV29jhEDl3Ufjo6ZX7gCqJr5F7PKrqc93v7fzSymt1BpwEU8nAUXs8qzzvqhbjhK5QZg6Mt/HkBg==}

  load-tsconfig@0.2.5:
    resolution: {integrity: sha512-IXO6OCs9yg8tMKzfPZ1YmheJbZCiEsnBdcB03l0OcfK9prKnJb96siuHCr5Fl37/yo9DnKU+TLpxzTUspw9shg==}
    engines: {node: ^12.20.0 || ^14.13.1 || >=16.0.0}

  locate-path@6.0.0:
    resolution: {integrity: sha512-iPZK6eYjbxRu3uB4/WZ3EsEIMJFMqAoopl3R+zuq0UjcAm/MO6KCweDgPfP3elTztoKP3KtnVHxTn2NHBSDVUw==}
    engines: {node: '>=10'}

  lodash.camelcase@4.3.0:
    resolution: {integrity: sha512-TwuEnCnxbc3rAvhf/LbG7tJUDzhqXyFnv3dtzLOPgCG/hODL7WFnsbwktkD7yUV0RrreP/l1PALq/YSg6VvjlA==}

  lodash.merge@4.6.2:
    resolution: {integrity: sha512-0KpjqXRVvrYyCsX1swR/XTK0va6VQkQM6MNo7PqW77ByjAhoARA8EfrP1N4+KlKj8YS0ZUCtRT/YUuhyYDujIQ==}

  lodash.sortby@4.7.0:
    resolution: {integrity: sha512-HDWXG8isMntAyRF5vZ7xKuEvOhT4AhlRt/3czTSjvGUxjYCBVRQY48ViDHyfYz9VIoBkW4TMGQNapx+l3RUwdA==}

  long@5.3.2:
    resolution: {integrity: sha512-mNAgZ1GmyNhD7AuqnTG3/VQ26o760+ZYBPKjPvugO8+nLbYfX6TVpJPseBvopbdY+qpZ/lKUnmEc1LeZYS3QAA==}

  loupe@3.2.1:
    resolution: {integrity: sha512-CdzqowRJCeLU72bHvWqwRBBlLcMEtIvGrlvef74kMnV2AolS9Y8xUv1I0U/MNAWMhBlKIoyuEgoJ0t/bbwHbLQ==}

  lru-cache@10.4.3:
    resolution: {integrity: sha512-JNAzZcXrCt42VGLuYz0zfAzDfAvJWW6AfYlDBQyDV5DClI2m5sAmK+OIO7s59XfsRsWHp02jAJrRadPRGTt6SQ==}

  magic-string@0.30.19:
    resolution: {integrity: sha512-2N21sPY9Ws53PZvsEpVtNuSW+ScYbQdp4b9qUaL+9QkHUrGFKo56Lg9Emg5s9V/qrtNBmiR01sYhUOwu3H+VOw==}

  make-error@1.3.6:
    resolution: {integrity: sha512-s8UhlNe7vPKomQhC1qFelMokr/Sc3AgNbso3n74mVPA5LTZwkB9NlXf4XPamLxJE8h0gh73rM94xvwRT2CVInw==}

  math-intrinsics@1.1.0:
    resolution: {integrity: sha512-/IXtbwEk5HTPyEwyKX6hGkYXxM9nbj64B+ilVJnC/R6B0pH5G4V3b0pVbL7DBj4tkhBAppbQUlf6F6Xl9LHu1g==}
    engines: {node: '>= 0.4'}

  media-typer@0.3.0:
    resolution: {integrity: sha512-dq+qelQ9akHpcOl/gUVRTxVIOkAJ1wR3QAvb4RsVjS8oVoFjDGTc679wJYmUmknUF5HwMLOgb5O+a3KxfWapPQ==}
    engines: {node: '>= 0.6'}

  media-typer@1.1.0:
    resolution: {integrity: sha512-aisnrDP4GNe06UcKFnV5bfMNPBUw4jsLGaWwWfnH3v02GnBuXX2MCVn5RbrWo0j3pczUilYblq7fQ7Nw2t5XKw==}
    engines: {node: '>= 0.8'}

  merge-descriptors@1.0.3:
    resolution: {integrity: sha512-gaNvAS7TZ897/rVaZ0nMtAyxNyi/pdbjbAwUpFQpN70GqnVfOiXpeUUMKRBmzXaSQ8DdTX4/0ms62r2K+hE6mQ==}

  merge-descriptors@2.0.0:
    resolution: {integrity: sha512-Snk314V5ayFLhp3fkUREub6WtjBfPdCPY1Ln8/8munuLuiYhsABgBVWsozAG+MWMbVEvcdcpbi9R7ww22l9Q3g==}
    engines: {node: '>=18'}

  merge2@1.4.1:
    resolution: {integrity: sha512-8q7VEgMJW4J8tcfVPy8g09NcQwZdbwFEqhe/WZkoIzjn/3TGDwtOCYtXGxA3O8tPzpczCCDgv+P2P5y00ZJOOg==}
    engines: {node: '>= 8'}

  methods@1.1.2:
    resolution: {integrity: sha512-iclAHeNqNm68zFtnZ0e+1L2yUIdvzNoauKU4WBA3VvH/vPFieF7qfRlwUZU+DA9P9bPXIS90ulxoUoCH23sV2w==}
    engines: {node: '>= 0.6'}

  micromatch@4.0.8:
    resolution: {integrity: sha512-PXwfBhYu0hBCPw8Dn0E+WDYb7af3dSLVWKi3HGv84IdF4TyFoC0ysxFd0Goxw7nSv4T/PzEJQxsYsEiFCKo2BA==}
    engines: {node: '>=8.6'}

  mime-db@1.52.0:
    resolution: {integrity: sha512-sPU4uV7dYlvtWJxwwxHD0PuihVNiE7TyAbQ5SWxDCB9mUYvOgroQOwYQQOKPJ8CIbE+1ETVlOoK1UC2nU3gYvg==}
    engines: {node: '>= 0.6'}

  mime-db@1.54.0:
    resolution: {integrity: sha512-aU5EJuIN2WDemCcAp2vFBfp/m4EAhWJnUNSSw0ixs7/kXbd6Pg64EmwJkNdFhB8aWt1sH2CTXrLxo/iAGV3oPQ==}
    engines: {node: '>= 0.6'}

  mime-types@2.1.35:
    resolution: {integrity: sha512-ZDY+bPm5zTTF+YpCrAU9nK0UgICYPT0QtT1NZWFv4s++TNkcgVaT0g6+4R2uI4MjQjzysHB1zxuWL50hzaeXiw==}
    engines: {node: '>= 0.6'}

  mime-types@3.0.1:
    resolution: {integrity: sha512-xRc4oEhT6eaBpU1XF7AjpOFD+xQmXNB5OVKwp4tqCuBpHLS/ZbBDrc07mYTDqVMg6PfxUjjNp85O6Cd2Z/5HWA==}
    engines: {node: '>= 0.6'}

  mime@1.6.0:
    resolution: {integrity: sha512-x0Vn8spI+wuJ1O6S7gnbaQg8Pxh4NNHb7KSINmEWKiPE4RKOplvijn+NkmYmmRgP68mc70j2EbeTFRsrswaQeg==}
    engines: {node: '>=4'}
    hasBin: true

  minimalistic-assert@1.0.1:
    resolution: {integrity: sha512-UtJcAD4yEaGtjPezWuO9wC4nwUnVH/8/Im3yEHQP4b67cXlD/Qr9hdITCU1xDbSEXg2XKNaP8jsReV7vQd00/A==}

  minimatch@3.1.2:
    resolution: {integrity: sha512-J7p63hRiAjw1NDEww1W7i37+ByIrOWO5XQQAzZ3VOcL0PNybwpfmV/N05zFAzwQ9USyEcX6t3UO+K5aqBQOIHw==}

  minimatch@9.0.5:
    resolution: {integrity: sha512-G6T0ZX48xgozx7587koeX9Ys2NYy6Gmv//P89sEte9V9whIapMNF4idKxnW2QtCcLiTWlb/wfCabAtAFWhhBow==}
    engines: {node: '>=16 || 14 >=14.17'}

  minipass@7.1.2:
    resolution: {integrity: sha512-qOOzS1cBTWYF4BH8fVePDBOO9iptMnGUEZwNc/cMWnTV2nVLZ7VoNWEPHkYczZA0pdoA7dl6e7FL659nX9S2aw==}
    engines: {node: '>=16 || 14 >=14.17'}

  mlly@1.8.0:
    resolution: {integrity: sha512-l8D9ODSRWLe2KHJSifWGwBqpTZXIXTeo8mlKjY+E2HAakaTeNpqAyBZ8GSqLzHgw4XmHmC8whvpjJNMbFZN7/g==}

  module-details-from-path@1.0.4:
    resolution: {integrity: sha512-EGWKgxALGMgzvxYF1UyGTy0HXX/2vHLkw6+NvDKW2jypWbHpjQuj4UMcqQWXHERJhVGKikolT06G3bcKe4fi7w==}

  ms@2.0.0:
    resolution: {integrity: sha512-Tpp60P6IUJDTuOq/5Z8cdskzJujfwqfOTkrwIwj7IRISpnkJnT6SyJ4PCPnGMoFjC9ddhal5KVIYtAt97ix05A==}

  ms@2.1.3:
    resolution: {integrity: sha512-6FlzubTLZG3J2a/NVCAleEhjzq5oxgHyaCU9yYXvcLsvoVaHJq/s5xXI6/XXP6tz7R9xAOtHnSO/tXtF3WRTlA==}

  mz@2.7.0:
    resolution: {integrity: sha512-z81GNO7nnYMEhrGh9LeymoE4+Yr0Wn5McHIZMK5cfQCl+NDX08sCZgUc9/6MHni9IWuFLm1Z3HTCXu2z9fN62Q==}

  nanoid@3.3.11:
    resolution: {integrity: sha512-N8SpfPUnUp1bK+PMYW8qSWdl9U+wwNWI4QKxOYDy9JAro3WMX7p2OeVRF9v+347pnakNevPmiHhNmZ2HbFA76w==}
    engines: {node: ^10 || ^12 || ^13.7 || ^14 || >=15.0.1}
    hasBin: true

  natural-compare@1.4.0:
    resolution: {integrity: sha512-OWND8ei3VtNC9h7V60qff3SVobHr996CTwgxubgyQYEpg290h9J0buyECNNJexkFm5sOajh5G116RYA1c8ZMSw==}

  negotiator@0.6.3:
    resolution: {integrity: sha512-+EUsqGPLsM+j/zdChZjsnX51g4XrHFOIXwfnCVPGlQk/k5giakcKsuxCObBRu6DSm9opw/O6slWbJdghQM4bBg==}
    engines: {node: '>= 0.6'}

  negotiator@1.0.0:
    resolution: {integrity: sha512-8Ofs/AUQh8MaEcrlq5xOX0CQ9ypTF5dl78mjlMNfOK08fzpgTHQRQPBxcPlEtIw0yRpws+Zo/3r+5WRby7u3Gg==}
    engines: {node: '>= 0.6'}

  node-fetch@2.7.0:
    resolution: {integrity: sha512-c4FRfUm/dbcWZ7U+1Wq0AwCyFL+3nt2bEw05wfxSz+DWpWsitgmSgYmy2dQdWyKC1694ELPqMs/YzUSNozLt8A==}
    engines: {node: 4.x || >=6.0.0}
    peerDependencies:
      encoding: ^0.1.0
    peerDependenciesMeta:
      encoding:
        optional: true

  nodemon@3.1.10:
    resolution: {integrity: sha512-WDjw3pJ0/0jMFmyNDp3gvY2YizjLmmOUQo6DEBY+JgdvW/yQ9mEeSw6H5ythl5Ny2ytb7f9C2nIbjSxMNzbJXw==}
    engines: {node: '>=10'}
    hasBin: true

  normalize-path@3.0.0:
    resolution: {integrity: sha512-6eZs5Ls3WtCisHWp9S2GUy8dqkpGi4BVSz3GaqiE6ezub0512ESztXUwUB6C6IKbQkY2Pnb/mD4WYojCRwcwLA==}
    engines: {node: '>=0.10.0'}

  object-assign@4.1.1:
    resolution: {integrity: sha512-rJgTQnkUnH1sFw8yT6VSU3zD3sWmu6sZhIseY8VX+GRu3P6F7Fu+JNDoXfklElbLJSnc3FUQHVe4cU5hj+BcUg==}
    engines: {node: '>=0.10.0'}

  object-inspect@1.13.4:
    resolution: {integrity: sha512-W67iLl4J2EXEGTbfeHCffrjDfitvLANg0UlX3wFUUSTx92KXRFegMHUVgSqE+wvhAbi4WqjGg9czysTV2Epbew==}
    engines: {node: '>= 0.4'}

  on-finished@2.4.1:
    resolution: {integrity: sha512-oVlzkg3ENAhCk2zdv7IJwd/QUD4z2RxRwpkcGY8psCVcCYZNq4wYnVWALHM+brtuJjePWiYF/ClmuDr8Ch5+kg==}
    engines: {node: '>= 0.8'}

  once@1.4.0:
    resolution: {integrity: sha512-lNaJgI+2Q5URQBkccEKHTQOPaXdUxnZZElQTZY0MFUAuaEqe1E+Nyvgdz/aIyNi6Z9MzO5dv1H8n58/GELp3+w==}

  optionator@0.9.4:
    resolution: {integrity: sha512-6IpQ7mKUxRcZNLIObR0hz7lxsapSSIYNZJwXPGeF0mTVqGKFIXj1DQcMoT22S3ROcLyY/rz0PWaWZ9ayWmad9g==}
    engines: {node: '>= 0.8.0'}

  p-limit@3.1.0:
    resolution: {integrity: sha512-TYOanM3wGwNGsZN2cVTYPArw454xnXj5qmWF1bEoAc4+cU/ol7GVh7odevjp1FNHduHc3KZMcFduxU5Xc6uJRQ==}
    engines: {node: '>=10'}

  p-locate@5.0.0:
    resolution: {integrity: sha512-LaNjtRWUBY++zB5nE/NwcaoMylSPk+S+ZHNB1TzdbMJMny6dynpAGt7X/tl/QYq3TIeE6nxHppbo2LGymrG5Pw==}
    engines: {node: '>=10'}

  package-json-from-dist@1.0.1:
    resolution: {integrity: sha512-UEZIS3/by4OC8vL3P2dTXRETpebLI2NiI5vIrjaD/5UtrkFX/tNbwjTSRAGC/+7CAo2pIcBaRgWmcBBHcsaCIw==}

  parent-module@1.0.1:
    resolution: {integrity: sha512-GQ2EWRpQV8/o+Aw8YqtfZZPfNRWZYkbidE9k5rpl/hC3vtHHBfGm2Ifi6qWV+coDGkrUKZAxE3Lot5kcsRlh+g==}
    engines: {node: '>=6'}

  parseurl@1.3.3:
    resolution: {integrity: sha512-CiyeOxFT/JZyN5m0z9PfXw4SCBJ6Sygz1Dpl0wqjlhDEGGBP1GnsUVEL0p63hoG1fcj3fHynXi9NYO4nWOL+qQ==}
    engines: {node: '>= 0.8'}

  path-exists@4.0.0:
    resolution: {integrity: sha512-ak9Qy5Q7jYb2Wwcey5Fpvg2KoAc/ZIhLSLOSBmRmygPsGwkVVt0fZa0qrtMz+m6tJTAHfZQ8FnmB4MG4LWy7/w==}
    engines: {node: '>=8'}

  path-key@3.1.1:
    resolution: {integrity: sha512-ojmeN0qd+y0jszEtoY48r0Peq5dwMEkIlCOu6Q5f41lfkswXuKtYrhgoTpLnyIcHm24Uhqx+5Tqm2InSwLhE6Q==}
    engines: {node: '>=8'}

  path-parse@1.0.7:
    resolution: {integrity: sha512-LDJzPVEEEPR+y48z93A0Ed0yXb8pAByGWo/k5YYdYgpY2/2EsOsksJrq7lOHxryrVOn1ejG6oAp8ahvOIQD8sw==}

  path-scurry@1.11.1:
    resolution: {integrity: sha512-Xa4Nw17FS9ApQFJ9umLiJS4orGjm7ZzwUrwamcGQuHSzDyth9boKDaycYdDcZDuqYATXw4HFXgaqWTctW/v1HA==}
    engines: {node: '>=16 || 14 >=14.18'}

  path-to-regexp@0.1.12:
    resolution: {integrity: sha512-RA1GjUVMnvYFxuqovrEqZoxxW5NUZqbwKtYz/Tt7nXerk0LbLblQmrsgdeOxV5SFHf0UDggjS/bSeOZwt1pmEQ==}

  path-to-regexp@8.3.0:
    resolution: {integrity: sha512-7jdwVIRtsP8MYpdXSwOS0YdD0Du+qOoF/AEPIt88PcCFrZCzx41oxku1jD88hZBwbNUIEfpqvuhjFaMAqMTWnA==}

  pathe@1.1.2:
    resolution: {integrity: sha512-whLdWMYL2TwI08hn8/ZqAbrVemu0LNaNNJZX73O6qaIdCTfXutsLhMkjdENX0qhsQ9uIimo4/aQOmXkoon2nDQ==}

  pathe@2.0.3:
    resolution: {integrity: sha512-WUjGcAqP1gQacoQe+OBJsFA7Ld4DyXuUIjZ5cc75cLHvJ7dtNsTugphxIADwspS+AraAUePCKrSVtPLFj/F88w==}

  pathval@2.0.1:
    resolution: {integrity: sha512-//nshmD55c46FuFw26xV/xFAaB5HF9Xdap7HJBBnrKdAd6/GxDBaNA1870O79+9ueg61cZLSVc+OaFlfmObYVQ==}
    engines: {node: '>= 14.16'}

  pg-int8@1.0.1:
    resolution: {integrity: sha512-WCtabS6t3c8SkpDBUlb1kjOs7l66xsGdKpIPZsg4wR+B3+u9UAum2odSsF9tnvxg80h4ZxLWMy4pRjOsFIqQpw==}
    engines: {node: '>=4.0.0'}

  pg-protocol@1.10.3:
    resolution: {integrity: sha512-6DIBgBQaTKDJyxnXaLiLR8wBpQQcGWuAESkRBX/t6OwA8YsqP+iVSiond2EDy6Y/dsGk8rh/jtax3js5NeV7JQ==}

  pg-types@2.2.0:
    resolution: {integrity: sha512-qTAAlrEsl8s4OiEQY69wDvcMIdQN6wdz5ojQiOy6YRMuynxenON0O5oCpJI6lshc6scgAY8qvJ2On/p+CXY0GA==}
    engines: {node: '>=4'}

  picocolors@1.1.1:
    resolution: {integrity: sha512-xceH2snhtb5M9liqDsmEw56le376mTZkEX/jEb/RxNFyegNul7eNslCXP9FDj/Lcu0X8KEyMceP2ntpaHrDEVA==}

  picomatch@2.3.1:
    resolution: {integrity: sha512-JU3teHTNjmE2VCGFzuY8EXzCDVwEqB2a8fsIvwaStHhAWJEeVd1o1QD80CU6+ZdEXXSLbSsuLwJjkCBWqRQUVA==}
    engines: {node: '>=8.6'}

  picomatch@4.0.3:
    resolution: {integrity: sha512-5gTmgEY/sqK6gFXLIsQNH19lWb4ebPDLA4SdLP7dsWkIXHWlG66oPuVvXSGFPppYZz8ZDZq0dYYrbHfBCVUb1Q==}
    engines: {node: '>=12'}

  pirates@4.0.7:
    resolution: {integrity: sha512-TfySrs/5nm8fQJDcBDuUng3VOUKsd7S+zqvbOTiGXHfxX4wK31ard+hoNuvkicM/2YFzlpDgABOevKSsB4G/FA==}
    engines: {node: '>= 6'}

  pkce-challenge@5.0.0:
    resolution: {integrity: sha512-ueGLflrrnvwB3xuo/uGob5pd5FN7l0MsLf0Z87o/UQmRtwjvfylfc9MurIxRAWywCYTgrvpXBcqjV4OfCYGCIQ==}
    engines: {node: '>=16.20.0'}

  pkg-types@1.3.1:
    resolution: {integrity: sha512-/Jm5M4RvtBFVkKWRu2BLUTNP8/M2a+UwuAX+ae4770q1qVGtfjG+WTCupoZixokjmHiry8uI+dlY8KXYV5HVVQ==}

  postcss-load-config@6.0.1:
    resolution: {integrity: sha512-oPtTM4oerL+UXmx+93ytZVN82RrlY/wPUV8IeDxFrzIjXOLF1pN+EmKPLbubvKHT2HC20xXsCAH2Z+CKV6Oz/g==}
    engines: {node: '>= 18'}
    peerDependencies:
      jiti: '>=1.21.0'
      postcss: '>=8.0.9'
      tsx: ^4.8.1
      yaml: ^2.4.2
    peerDependenciesMeta:
      jiti:
        optional: true
      postcss:
        optional: true
      tsx:
        optional: true
      yaml:
        optional: true

  postcss@8.5.6:
    resolution: {integrity: sha512-3Ybi1tAuwAP9s0r1UQ2J4n5Y0G05bJkpUIO0/bI9MhwmD70S5aTWbXGBwxHrelT+XM1k6dM0pk+SwNkpTRN7Pg==}
    engines: {node: ^10 || ^12 || >=14}

  postgres-array@2.0.0:
    resolution: {integrity: sha512-VpZrUqU5A69eQyW2c5CA1jtLecCsN2U/bD6VilrFDWq5+5UIEVO7nazS3TEcHf1zuPYO/sqGvUvW62g86RXZuA==}
    engines: {node: '>=4'}

  postgres-bytea@1.0.0:
    resolution: {integrity: sha512-xy3pmLuQqRBZBXDULy7KbaitYqLcmxigw14Q5sj8QBVLqEwXfeybIKVWiqAXTlcvdvb0+xkOtDbfQMOf4lST1w==}
    engines: {node: '>=0.10.0'}

  postgres-date@1.0.7:
    resolution: {integrity: sha512-suDmjLVQg78nMK2UZ454hAG+OAW+HQPZ6n++TNDUX+L0+uUlLywnoxJKDou51Zm+zTCjrCl0Nq6J9C5hP9vK/Q==}
    engines: {node: '>=0.10.0'}

  postgres-interval@1.2.0:
    resolution: {integrity: sha512-9ZhXKM/rw350N1ovuWHbGxnGh/SNJ4cnxHiM0rxE4VN41wsg8P8zWn9hv/buK00RP4WvlOyr/RBDiptyxVbkZQ==}
    engines: {node: '>=0.10.0'}

  prelude-ls@1.2.1:
    resolution: {integrity: sha512-vkcDPrRZo1QZLbn5RLGPpg/WmIQ65qoWWhcGKf/b5eplkkarX0m9z8ppCat4mlOqUsWpyNuYgO3VRyrYHSzX5g==}
    engines: {node: '>= 0.8.0'}

  protobufjs@7.5.4:
    resolution: {integrity: sha512-CvexbZtbov6jW2eXAvLukXjXUW1TzFaivC46BpWc/3BpcCysb5Vffu+B3XHMm8lVEuy2Mm4XGex8hBSg1yapPg==}
    engines: {node: '>=12.0.0'}

  proxy-addr@2.0.7:
    resolution: {integrity: sha512-llQsMLSUDUPT44jdrU/O37qlnifitDP+ZwrmmZcoSKyLKvtZxpyV0n2/bD/N4tBAAZ/gJEdZU7KMraoK1+XYAg==}
    engines: {node: '>= 0.10'}

  pstree.remy@1.1.8:
    resolution: {integrity: sha512-77DZwxQmxKnu3aR542U+X8FypNzbfJ+C5XQDk3uWjWxn6151aIMGthWYRXTqT1E5oJvg+ljaa2OJi+VfvCOQ8w==}

  punycode@2.3.1:
    resolution: {integrity: sha512-vYt7UD1U9Wg6138shLtLOvdAu+8DsC/ilFtEVHcH+wydcSpNE20AfSOduf6MkRFahL5FY7X1oU7nKVZFtfq8Fg==}
    engines: {node: '>=6'}

  qs@6.13.0:
    resolution: {integrity: sha512-+38qI9SOr8tfZ4QmJNplMUxqjbe7LKvvZgWdExBOmd+egZTtjLB67Gu0HRX3u/XOq7UU2Nx6nsjvS16Z9uwfpg==}
    engines: {node: '>=0.6'}

  qs@6.14.0:
    resolution: {integrity: sha512-YWWTjgABSKcvs/nWBi9PycY/JiPJqOD4JA6o9Sej2AtvSGarXxKC3OQSk4pAarbdQlKAh5D4FCQkJNkW+GAn3w==}
    engines: {node: '>=0.6'}

  queue-microtask@1.2.3:
    resolution: {integrity: sha512-NuaNSa6flKT5JaSYQzJok04JzTL1CA6aGhv5rfLW3PgqA+M2ChpZQnAC8h8i4ZFkBS8X5RqkDBHA7r4hej3K9A==}

  range-parser@1.2.1:
    resolution: {integrity: sha512-Hrgsx+orqoygnmhFbKaHE6c296J+HTAQXoxEF6gNupROmmGJRoyzfG3ccAveqCBrwr/2yxQ5BVd/GTl5agOwSg==}
    engines: {node: '>= 0.6'}

  raw-body@2.5.2:
    resolution: {integrity: sha512-8zGqypfENjCIqGhgXToC8aB2r7YrBX+AQAfIPs/Mlk+BtPTztOvTS01NRW/3Eh60J+a48lt8qsCzirQ6loCVfA==}
    engines: {node: '>= 0.8'}

  raw-body@3.0.1:
    resolution: {integrity: sha512-9G8cA+tuMS75+6G/TzW8OtLzmBDMo8p1JRxN5AZ+LAp8uxGA8V8GZm4GQ4/N5QNQEnLmg6SS7wyuSmbKepiKqA==}
    engines: {node: '>= 0.10'}

  readdirp@3.6.0:
    resolution: {integrity: sha512-hOS089on8RduqdbhvQ5Z37A0ESjsqz6qnRcffsMU3495FuTdqSm+7bhJ29JvIOsBDEEnan5DPu9t3To9VRlMzA==}
    engines: {node: '>=8.10.0'}

  readdirp@4.1.2:
    resolution: {integrity: sha512-GDhwkLfywWL2s6vEjyhri+eXmfH6j1L7JE27WhqLeYzoh/A3DBaYGEj2H/HFZCn/kMfim73FXxEJTw06WtxQwg==}
    engines: {node: '>= 14.18.0'}

  require-directory@2.1.1:
    resolution: {integrity: sha512-fGxEI7+wsG9xrvdjsrlmL22OMTTiHRwAMroiEeMgq8gzoLC/PQr7RsRDSTLUg/bZAZtF+TVIkHc6/4RIKrui+Q==}
    engines: {node: '>=0.10.0'}

  require-in-the-middle@7.5.2:
    resolution: {integrity: sha512-gAZ+kLqBdHarXB64XpAe2VCjB7rIRv+mU8tfRWziHRJ5umKsIHN2tLLv6EtMw7WCdP19S0ERVMldNvxYCHnhSQ==}
    engines: {node: '>=8.6.0'}

  resolve-from@4.0.0:
    resolution: {integrity: sha512-pb/MYmXstAkysRFx8piNI1tGFNQIFA3vkE3Gq4EuA1dF6gHp/+vgZqsCGJapvy8N3Q+4o7FwvquPJcnZ7RYy4g==}
    engines: {node: '>=4'}

  resolve-from@5.0.0:
    resolution: {integrity: sha512-qYg9KP24dD5qka9J47d0aVky0N+b4fTU89LN9iDnjB5waksiC49rvMB0PrUJQGoTmH50XPiqOvAjDfaijGxYZw==}
    engines: {node: '>=8'}

  resolve@1.22.10:
    resolution: {integrity: sha512-NPRy+/ncIMeDlTAsuqwKIiferiawhefFJtkNSW0qZJEqMEb+qBt/77B/jGeeek+F0uOeN05CDa6HXbbIgtVX4w==}
    engines: {node: '>= 0.4'}
    hasBin: true

  reusify@1.1.0:
    resolution: {integrity: sha512-g6QUff04oZpHs0eG5p83rFLhHeV00ug/Yf9nZM6fLeUrPguBTkTQOdpAWWspMh55TZfVQDPaN3NQJfbVRAxdIw==}
    engines: {iojs: '>=1.0.0', node: '>=0.10.0'}

  rollup@4.52.2:
    resolution: {integrity: sha512-I25/2QgoROE1vYV+NQ1En9T9UFB9Cmfm2CJ83zZOlaDpvz29wGQSZXWKw7MiNXau7wYgB/T9fVIdIuEQ+KbiiA==}
    engines: {node: '>=18.0.0', npm: '>=8.0.0'}
    hasBin: true

  router@2.2.0:
    resolution: {integrity: sha512-nLTrUKm2UyiL7rlhapu/Zl45FwNgkZGaCpZbIHajDYgwlJCOzLSk+cIPAnsEqV955GjILJnKbdQC1nVPz+gAYQ==}
    engines: {node: '>= 18'}

  run-parallel@1.2.0:
    resolution: {integrity: sha512-5l4VyZR86LZ/lDxZTR6jqL8AFE2S0IFLMP26AbjsLVADxHdhB/c0GUsH+y39UfCi3dzz8OlQuPmnaJOMoDHQBA==}

  safe-buffer@5.2.1:
    resolution: {integrity: sha512-rp3So07KcdmmKbGvgaNxQSJr7bGVSVk5S9Eq1F+ppbRo70+YeaDxkw5Dd8NPN+GD6bjnYm2VuPuCXmpuYvmCXQ==}

  safer-buffer@2.1.2:
    resolution: {integrity: sha512-YZo3K82SD7Riyi0E1EQPojLz7kpepnSQI9IyPbHHg1XXXevb5dJI7tpyN2ADxGcQbHG7vcyRHk0cbwqcQriUtg==}

  semver@7.7.2:
    resolution: {integrity: sha512-RF0Fw+rO5AMf9MAyaRXI4AV0Ulj5lMHqVxxdSgiVbixSCXoEmmX/jk0CuJw4+3SqroYO9VoUh+HcuJivvtJemA==}
    engines: {node: '>=10'}
    hasBin: true

  send@0.19.0:
    resolution: {integrity: sha512-dW41u5VfLXu8SJh5bwRmyYUbAoSB3c9uQh6L8h/KtsFREPWpbX1lrljJo186Jc4nmci/sGUZ9a0a0J2zgfq2hw==}
    engines: {node: '>= 0.8.0'}

  send@1.2.0:
    resolution: {integrity: sha512-uaW0WwXKpL9blXE2o0bRhoL2EGXIrZxQ2ZQ4mgcfoBxdFmQold+qWsD2jLrfZ0trjKL6vOw0j//eAwcALFjKSw==}
    engines: {node: '>= 18'}

  serialize-error-cjs@0.1.4:
    resolution: {integrity: sha512-6a6dNqipzbCPlTFgztfNP2oG+IGcflMe/01zSzGrQcxGMKbIjOemBBD85pH92klWaJavAUWxAh9Z0aU28zxW6A==}
    deprecated: Rolling release, please update to 0.2.0

  serve-static@1.16.2:
    resolution: {integrity: sha512-VqpjJZKadQB/PEbEwvFdO43Ax5dFBZ2UECszz8bQ7pi7wt//PWe1P6MN7eCnjsatYtBT6EuiClbjSWP2WrIoTw==}
    engines: {node: '>= 0.8.0'}

  serve-static@2.2.0:
    resolution: {integrity: sha512-61g9pCh0Vnh7IutZjtLGGpTA355+OPn2TyDv/6ivP2h/AdAVX9azsoxmg2/M6nZeQZNYBEwIcsne1mJd9oQItQ==}
    engines: {node: '>= 18'}

  setprototypeof@1.2.0:
    resolution: {integrity: sha512-E5LDX7Wrp85Kil5bhZv46j8jOeboKq5JMmYM3gVGdGH8xFpPWXUMsNrlODCrkoxMEeNi/XZIwuRvY4XNwYMJpw==}

  shebang-command@2.0.0:
    resolution: {integrity: sha512-kHxr2zZpYtdmrN1qDjrrX/Z1rR1kG8Dx+gkpK1G4eXmvXswmcE1hTWBWYUzlraYw1/yZp6YuDY77YtvbN0dmDA==}
    engines: {node: '>=8'}

  shebang-regex@3.0.0:
    resolution: {integrity: sha512-7++dFhtcx3353uBaq8DDR4NuxBetBzC7ZQOhmTQInHEd6bSrXdiEyzCvG07Z44UYdLShWUyXt5M/yhz8ekcb1A==}
    engines: {node: '>=8'}

  shimmer@1.2.1:
    resolution: {integrity: sha512-sQTKC1Re/rM6XyFM6fIAGHRPVGvyXfgzIDvzoq608vM+jeyVD0Tu1E6Np0Kc2zAIFWIj963V2800iF/9LPieQw==}

  side-channel-list@1.0.0:
    resolution: {integrity: sha512-FCLHtRD/gnpCiCHEiJLOwdmFP+wzCmDEkc9y7NsYxeF4u7Btsn1ZuwgwJGxImImHicJArLP4R0yX4c2KCrMrTA==}
    engines: {node: '>= 0.4'}

  side-channel-map@1.0.1:
    resolution: {integrity: sha512-VCjCNfgMsby3tTdo02nbjtM/ewra6jPHmpThenkTYh8pG9ucZ/1P8So4u4FGBek/BjpOVsDCMoLA/iuBKIFXRA==}
    engines: {node: '>= 0.4'}

  side-channel-weakmap@1.0.2:
    resolution: {integrity: sha512-WPS/HvHQTYnHisLo9McqBHOJk2FkHO/tlpvldyrnem4aeQp4hai3gythswg6p01oSoTl58rcpiFAjF2br2Ak2A==}
    engines: {node: '>= 0.4'}

  side-channel@1.1.0:
    resolution: {integrity: sha512-ZX99e6tRweoUXqR+VBrslhda51Nh5MTQwou5tnUDgbtyM0dBgmhEDtWGP/xbKn6hqfPRHujUNwz5fy/wbbhnpw==}
    engines: {node: '>= 0.4'}

  siginfo@2.0.0:
    resolution: {integrity: sha512-ybx0WO1/8bSBLEWXZvEd7gMW3Sn3JFlW3TvX1nREbDLRNQNaeNN8WK0meBwPdAaOI7TtRRRJn/Es1zhrrCHu7g==}

  signal-exit@4.1.0:
    resolution: {integrity: sha512-bzyZ1e88w9O1iNJbKnOlvYTrWPDl46O1bG0D3XInv+9tkPrxrN8jUUTiFlDkkmKWgn1M6CfIA13SuGqOa9Korw==}
    engines: {node: '>=14'}

  simple-update-notifier@2.0.0:
    resolution: {integrity: sha512-a2B9Y0KlNXl9u/vsW6sTIu9vGEpfKu2wRV6l1H3XEas/0gUIzGzBoP/IouTcUQbm9JWZLH3COxyn03TYlFax6w==}
    engines: {node: '>=10'}

  source-map-js@1.2.1:
    resolution: {integrity: sha512-UXWMKhLOwVKb728IUtQPXxfYU+usdybtUrK/8uGE8CQMvrhOpwvzDBwj0QhSL7MQc7vIsISBG8VQ8+IDQxpfQA==}
    engines: {node: '>=0.10.0'}

  source-map@0.8.0-beta.0:
    resolution: {integrity: sha512-2ymg6oRBpebeZi9UUNsgQ89bhx01TcTkmNTGnNO88imTmbSgy4nfujrgVEFKWpMTEGA11EDkTt7mqObTPdigIA==}
    engines: {node: '>= 8'}
    deprecated: The work that was done in this beta branch won't be included in future versions

  stackback@0.0.2:
    resolution: {integrity: sha512-1XMJE5fQo1jGH6Y/7ebnwPOBEkIEnT4QF32d5R1+VXdXveM0IBMJt8zfaxX1P3QhVwrYe+576+jkANtSS2mBbw==}

  statuses@2.0.1:
    resolution: {integrity: sha512-RwNA9Z/7PrK06rYLIzFMlaF+l73iwpzsqRIFgbMLbTcLD6cOao82TaWefPXQvB2fOC4AjuYSEndS7N/mTCbkdQ==}
    engines: {node: '>= 0.8'}

  statuses@2.0.2:
    resolution: {integrity: sha512-DvEy55V3DB7uknRo+4iOGT5fP1slR8wQohVdknigZPMpMstaKJQWhwiYBACJE3Ul2pTnATihhBYnRhZQHGBiRw==}
    engines: {node: '>= 0.8'}

  std-env@3.9.0:
    resolution: {integrity: sha512-UGvjygr6F6tpH7o2qyqR6QYpwraIjKSdtzyBdyytFOHmPZY917kwdwLG0RbOjWOnKmnm3PeHjaoLLMie7kPLQw==}

  string-width@4.2.3:
    resolution: {integrity: sha512-wKyQRQpjJ0sIp62ErSZdGsjMJWsap5oRNihHhu6G7JVO/9jIB6UyevL+tXuOqrng8j/cxKTWyWUwvSTriiZz/g==}
    engines: {node: '>=8'}

  string-width@5.1.2:
    resolution: {integrity: sha512-HnLOCR3vjcY8beoNLtcjZ5/nxn2afmME6lhrDrebokqMap+XbeW8n9TXpPDOqdGK5qcI3oT0GKTW6wC7EMiVqA==}
    engines: {node: '>=12'}

  strip-ansi@5.2.0:
    resolution: {integrity: sha512-DuRs1gKbBqsMKIZlrffwlug8MHkcnpjs5VPmL1PAh+mA30U0DTotfDZ0d2UUsXpPmPmMMJ6W773MaA3J+lbiWA==}
    engines: {node: '>=6'}

  strip-ansi@6.0.1:
    resolution: {integrity: sha512-Y38VPSHcqkFrCpFnQ9vuSXmquuv5oXOKpGeT6aGrr3o3Gc9AlVa6JBfUSOCnbxGGZF+/0ooI7KrPuUSztUdU5A==}
    engines: {node: '>=8'}

  strip-ansi@7.1.2:
    resolution: {integrity: sha512-gmBGslpoQJtgnMAvOVqGZpEz9dyoKTCzy2nfz/n8aIFhN/jCE/rCmcxabB6jOOHV+0WNnylOxaxBQPSvcWklhA==}
    engines: {node: '>=12'}

  strip-json-comments@3.1.1:
    resolution: {integrity: sha512-6fPc+R4ihwqP6N/aIv2f1gMH8lOVtWQHoqC4yK6oSDVVocumAsfCqjkXnqiYMhmMwS/mEHLp7Vehlt3ql6lEig==}
    engines: {node: '>=8'}

  sucrase@3.35.0:
    resolution: {integrity: sha512-8EbVDiu9iN/nESwxeSxDKe0dunta1GOlHufmSSXxMD2z2/tMZpDMpvXQGsc+ajGo8y2uYUmixaSRUc/QPoQ0GA==}
    engines: {node: '>=16 || 14 >=14.17'}
    hasBin: true

  supports-color@5.5.0:
    resolution: {integrity: sha512-QjVjwdXIt408MIiAqCX4oUKsgU2EqAGzs2Ppkm4aQYbjm+ZEWEcW4SfFNTr4uMNZma0ey4f5lgLrkB0aX0QMow==}
    engines: {node: '>=4'}

  supports-color@7.2.0:
    resolution: {integrity: sha512-qpCAvRl9stuOHveKsn7HncJRvv501qIacKzQlO/+Lwxc9+0q2wLyv4Dfvt80/DPn2pqOBsJdDiogXGR9+OvwRw==}
    engines: {node: '>=8'}

  supports-preserve-symlinks-flag@1.0.0:
    resolution: {integrity: sha512-ot0WnXS9fgdkgIcePe6RHNk1WA8+muPa6cSjeR3V8K27q9BB1rTE3R1p7Hv0z1ZyAc8s6Vvv8DIyWf681MAt0w==}
    engines: {node: '>= 0.4'}

  temporal-polyfill@0.2.5:
    resolution: {integrity: sha512-ye47xp8Cb0nDguAhrrDS1JT1SzwEV9e26sSsrWzVu+yPZ7LzceEcH0i2gci9jWfOfSCCgM3Qv5nOYShVUUFUXA==}

  temporal-spec@0.2.4:
    resolution: {integrity: sha512-lDMFv4nKQrSjlkHKAlHVqKrBG4DyFfa9F74cmBZ3Iy3ed8yvWnlWSIdi4IKfSqwmazAohBNwiN64qGx4y5Q3IQ==}

  thenify-all@1.6.0:
    resolution: {integrity: sha512-RNxQH/qI8/t3thXJDwcstUO4zeqo64+Uy/+sNVRBx4Xn2OX+OZ9oP+iJnNFqplFra2ZUVeKCSa2oVWi3T4uVmA==}
    engines: {node: '>=0.8'}

  thenify@3.3.1:
    resolution: {integrity: sha512-RVZSIV5IG10Hk3enotrhvz0T9em6cyHBLkH/YAZuKqd8hRkKhSfCGIcP2KUY0EPxndzANBmNllzWPwak+bheSw==}

  tinybench@2.9.0:
    resolution: {integrity: sha512-0+DUvqWMValLmha6lr4kD8iAMK1HzV0/aKnCtWb9v9641TnP/MFb7Pc2bxoxQjTXAErryXVgUOfv2YqNllqGeg==}

  tinyexec@0.3.2:
    resolution: {integrity: sha512-KQQR9yN7R5+OSwaK0XQoj22pwHoTlgYqmUscPYoknOoWCWfj/5/ABTMRi69FrKU5ffPVh5QcFikpWJI/P1ocHA==}

  tinyglobby@0.2.15:
    resolution: {integrity: sha512-j2Zq4NyQYG5XMST4cbs02Ak8iJUdxRM0XI5QyxXuZOzKOINmWurp3smXu3y5wDcJrptwpSjgXHzIQxR0omXljQ==}
    engines: {node: '>=12.0.0'}

  tinypool@1.1.1:
    resolution: {integrity: sha512-Zba82s87IFq9A9XmjiX5uZA/ARWDrB03OHlq+Vw1fSdt0I+4/Kutwy8BP4Y/y/aORMo61FQ0vIb5j44vSo5Pkg==}
    engines: {node: ^18.0.0 || >=20.0.0}

  tinyrainbow@1.2.0:
    resolution: {integrity: sha512-weEDEq7Z5eTHPDh4xjX789+fHfF+P8boiFB+0vbWzpbnbsEr/GRaohi/uMKxg8RZMXnl1ItAi/IUHWMsjDV7kQ==}
    engines: {node: '>=14.0.0'}

  tinyspy@3.0.2:
    resolution: {integrity: sha512-n1cw8k1k0x4pgA2+9XrOkFydTerNcJ1zWCO5Nn9scWHTD+5tp8dghT2x1uduQePZTZgd3Tupf+x9BxJjeJi77Q==}
    engines: {node: '>=14.0.0'}

  to-regex-range@5.0.1:
    resolution: {integrity: sha512-65P7iz6X5yEr1cwcgvQxbbIw7Uk3gOy5dIdtZ4rDveLqhrdJP+Li/Hx6tyK0NEb+2GCyneCMJiGqrADCSNk8sQ==}
    engines: {node: '>=8.0'}

  toidentifier@1.0.1:
    resolution: {integrity: sha512-o5sSPKEkg/DIQNmH43V0/uerLrpzVedkUh8tGNvaeXpfpuwjKenlSox/2O/BTlZUtEe+JG7s5YhEz608PlAHRA==}
    engines: {node: '>=0.6'}

  touch@3.1.1:
    resolution: {integrity: sha512-r0eojU4bI8MnHr8c5bNo7lJDdI2qXlWWJk6a9EAFG7vbhTjElYhBVS3/miuE0uOuoLdb8Mc/rVfsmm6eo5o9GA==}
    hasBin: true

  tr46@0.0.3:
    resolution: {integrity: sha512-N3WMsuqV66lT30CrXNbEjx4GEwlow3v6rr4mCcv6prnfwhS01rkgyFdjPNBYd9br7LpXV1+Emh01fHnq2Gdgrw==}

  tr46@1.0.1:
    resolution: {integrity: sha512-dTpowEjclQ7Kgx5SdBkqRzVhERQXov8/l9Ft9dVM9fmg0W0KQSVaXX9T4i6twCPNtYiZM53lpSSUAwJbFPOHxA==}

  tree-kill@1.2.2:
    resolution: {integrity: sha512-L0Orpi8qGpRG//Nd+H90vFB+3iHnue1zSSGmNOOCh1GLJ7rUKVwV2HvijphGQS2UmhUZewS9VgvxYIdgr+fG1A==}
    hasBin: true

  ts-api-utils@2.1.0:
    resolution: {integrity: sha512-CUgTZL1irw8u29bzrOD/nH85jqyc74D6SshFgujOIA7osm2Rz7dYH77agkx7H4FBNxDq7Cjf+IjaX/8zwFW+ZQ==}
    engines: {node: '>=18.12'}
    peerDependencies:
      typescript: '>=4.8.4'

  ts-interface-checker@0.1.13:
    resolution: {integrity: sha512-Y/arvbn+rrz3JCKl9C4kVNfTfSm2/mEp5FSz5EsZSANGPSlQrpRI5M4PKF+mJnE52jOO90PnPSc3Ur3bTQw0gA==}

  ts-node@10.9.2:
    resolution: {integrity: sha512-f0FFpIdcHgn8zcPSbf1dRevwt047YMnaiJM3u2w2RewrB+fob/zePZcrOyQoLMMO7aBIddLcQIEK5dYjkLnGrQ==}
    hasBin: true
    peerDependencies:
      '@swc/core': '>=1.2.50'
      '@swc/wasm': '>=1.2.50'
      '@types/node': '*'
      typescript: '>=2.7'
    peerDependenciesMeta:
      '@swc/core':
        optional: true
      '@swc/wasm':
        optional: true

  tsup@8.5.0:
    resolution: {integrity: sha512-VmBp77lWNQq6PfuMqCHD3xWl22vEoWsKajkF8t+yMBawlUS8JzEI+vOVMeuNZIuMML8qXRizFKi9oD5glKQVcQ==}
    engines: {node: '>=18'}
    hasBin: true
    peerDependencies:
      '@microsoft/api-extractor': ^7.36.0
      '@swc/core': ^1
      postcss: ^8.4.12
      typescript: '>=4.5.0'
    peerDependenciesMeta:
      '@microsoft/api-extractor':
        optional: true
      '@swc/core':
        optional: true
      postcss:
        optional: true
      typescript:
        optional: true

  type-check@0.4.0:
    resolution: {integrity: sha512-XleUoc9uwGXqjWwXaUTZAmzMcFZ5858QA2vvx1Ur5xIcixXIP+8LnFDgRplU30us6teqdlskFfu+ae4K79Ooew==}
    engines: {node: '>= 0.8.0'}

  type-is@1.6.18:
    resolution: {integrity: sha512-TkRKr9sUTxEH8MdfuCSP7VizJyzRNMjj2J2do2Jr3Kym598JVdEksuzPQCnlFPW4ky9Q+iA+ma9BGm06XQBy8g==}
    engines: {node: '>= 0.6'}

  type-is@2.0.1:
    resolution: {integrity: sha512-OZs6gsjF4vMp32qrCbiVSkrFmXtG/AZhY3t0iAMrMBiAZyV9oALtXO8hsrHbMXF9x6L3grlFuwW2oAz7cav+Gw==}
    engines: {node: '>= 0.6'}

  typescript-eslint@8.44.1:
    resolution: {integrity: sha512-0ws8uWGrUVTjEeN2OM4K1pLKHK/4NiNP/vz6ns+LjT/6sqpaYzIVFajZb1fj/IDwpsrrHb3Jy0Qm5u9CPcKaeg==}
    engines: {node: ^18.18.0 || ^20.9.0 || >=21.1.0}
    peerDependencies:
      eslint: ^8.57.0 || ^9.0.0
      typescript: '>=4.8.4 <6.0.0'

  typescript@5.9.2:
    resolution: {integrity: sha512-CWBzXQrc/qOkhidw1OzBTQuYRbfyxDXJMVJ1XNwUHGROVmuaeiEm3OslpZ1RV96d7SKKjZKrSJu3+t/xlw3R9A==}
    engines: {node: '>=14.17'}
    hasBin: true

  ufo@1.6.1:
    resolution: {integrity: sha512-9a4/uxlTWJ4+a5i0ooc1rU7C7YOw3wT+UGqdeNNHWnOF9qcMBgLRS+4IYUqbczewFx4mLEig6gawh7X6mFlEkA==}

  undefsafe@2.0.5:
    resolution: {integrity: sha512-WxONCrssBM8TSPRqN5EmsjVrsv4A8X12J4ArBiiayv3DyyG3ZlIg6yysuuSYdZsVz3TKcTg2fd//Ujd4CHV1iA==}

  undici-types@6.21.0:
    resolution: {integrity: sha512-iwDZqg0QAGrg9Rav5H4n0M64c3mkR59cJ6wQp+7C4nI0gsmExaedaYLNO44eT4AtBBwjbTiGPMlt2Md0T9H9JQ==}

  unpipe@1.0.0:
    resolution: {integrity: sha512-pjy2bYhSsufwWlKwPc+l3cN7+wuJlK6uz0YdJEOlQDbl6jo/YlPi4mb8agUkVC8BF7V8NuzeyPNqRksA3hztKQ==}
    engines: {node: '>= 0.8'}

  uri-js@4.4.1:
    resolution: {integrity: sha512-7rKUyy33Q1yc98pQ1DAmLtwX109F7TIfWlW1Ydo8Wl1ii1SeHieeh0HHfPeL2fMXK6z0s8ecKs9frCuLJvndBg==}

  utils-merge@1.0.1:
    resolution: {integrity: sha512-pMZTvIkT1d+TFGvDOqodOclx0QWkkgi6Tdoa8gC8ffGAAqz9pzPTZWAybbsHHoED/ztMtkv/VoYTYyShUn81hA==}
    engines: {node: '>= 0.4.0'}

  uuid@9.0.1:
    resolution: {integrity: sha512-b+1eJOlsR9K8HJpow9Ok3fiWOWSIcIzXodvv0rQjVoOVNpWMpxf1wZNpt4y9h10odCNrqnYp1OBzRktckBe3sA==}
    hasBin: true

  v8-compile-cache-lib@3.0.1:
    resolution: {integrity: sha512-wa7YjyUGfNZngI/vtK0UHAN+lgDCxBPCylVXGp0zu59Fz5aiGtNXaq3DhIov063MorB+VfufLh3JlF2KdTK3xg==}

  vary@1.1.2:
    resolution: {integrity: sha512-BNGbWLfd0eUPabhkXUVm0j8uuvREyTh5ovRa/dyow/BqAbZJyC+5fU+IzQOzmAKzYqYRAISoRhdQr3eIZ/PXqg==}
    engines: {node: '>= 0.8'}

  vite-node@2.1.9:
    resolution: {integrity: sha512-AM9aQ/IPrW/6ENLQg3AGY4K1N2TGZdR5e4gu/MmmR2xR3Ll1+dib+nook92g4TV3PXVyeyxdWwtaCAiUL0hMxA==}
    engines: {node: ^18.0.0 || >=20.0.0}
    hasBin: true

  vite@6.3.6:
    resolution: {integrity: sha512-0msEVHJEScQbhkbVTb/4iHZdJ6SXp/AvxL2sjwYQFfBqleHtnCqv1J3sa9zbWz/6kW1m9Tfzn92vW+kZ1WV6QA==}
    engines: {node: ^18.0.0 || ^20.0.0 || >=22.0.0}
    hasBin: true
    peerDependencies:
      '@types/node': ^18.0.0 || ^20.0.0 || >=22.0.0
      jiti: '>=1.21.0'
      less: '*'
      lightningcss: ^1.21.0
      sass: '*'
      sass-embedded: '*'
      stylus: '*'
      sugarss: '*'
      terser: ^5.16.0
      tsx: ^4.8.1
      yaml: ^2.4.2
    peerDependenciesMeta:
      '@types/node':
        optional: true
      jiti:
        optional: true
      less:
        optional: true
      lightningcss:
        optional: true
      sass:
        optional: true
      sass-embedded:
        optional: true
      stylus:
        optional: true
      sugarss:
        optional: true
      terser:
        optional: true
      tsx:
        optional: true
      yaml:
        optional: true

  vitest@2.1.9:
    resolution: {integrity: sha512-MSmPM9REYqDGBI8439mA4mWhV5sKmDlBKWIYbA3lRb2PTHACE0mgKwA8yQ2xq9vxDTuk4iPrECBAEW2aoFXY0Q==}
    engines: {node: ^18.0.0 || >=20.0.0}
    hasBin: true
    peerDependencies:
      '@edge-runtime/vm': '*'
      '@types/node': ^18.0.0 || >=20.0.0
      '@vitest/browser': 2.1.9
      '@vitest/ui': 2.1.9
      happy-dom: '*'
      jsdom: '*'
    peerDependenciesMeta:
      '@edge-runtime/vm':
        optional: true
      '@types/node':
        optional: true
      '@vitest/browser':
        optional: true
      '@vitest/ui':
        optional: true
      happy-dom:
        optional: true
      jsdom:
        optional: true

  webidl-conversions@3.0.1:
    resolution: {integrity: sha512-2JAn3z8AR6rjK8Sm8orRC0h/bcl/DqL7tRPdGZ4I1CjdF+EaMLmYxBHyXuKL849eucPFhvBoxMsflfOb8kxaeQ==}

  webidl-conversions@4.0.2:
    resolution: {integrity: sha512-YQ+BmxuTgd6UXZW3+ICGfyqRyHXVlD5GtQr5+qjiNW7bF0cqrzX500HVXPBOvgXb5YnzDd+h0zqyv61KUD7+Sg==}

  whatwg-url@5.0.0:
    resolution: {integrity: sha512-saE57nupxk6v3HY35+jzBwYa0rKSy0XR8JSxZPwgLr7ys0IBzhGviA1/TUGJLmSVqs8pb9AnvICXEuOHLprYTw==}

  whatwg-url@7.1.0:
    resolution: {integrity: sha512-WUu7Rg1DroM7oQvGWfOiAK21n74Gg+T4elXEQYkOhtyLeWiJFoOGLXPKI/9gzIie9CtwVLm8wtw6YJdKyxSjeg==}

  which@2.0.2:
    resolution: {integrity: sha512-BLI3Tl1TW3Pvl70l3yq3Y64i+awpwXqsGBYWkkqMtnbXgrMD+yj7rhW0kuEDxzJaYXGjEW5ogapKNMEKNMjibA==}
    engines: {node: '>= 8'}
    hasBin: true

  why-is-node-running@2.3.0:
    resolution: {integrity: sha512-hUrmaWBdVDcxvYqnyh09zunKzROWjbZTiNy8dBEjkS7ehEDQibXJ7XvlmtbwuTclUiIyN+CyXQD4Vmko8fNm8w==}
    engines: {node: '>=8'}
    hasBin: true

  word-wrap@1.2.5:
    resolution: {integrity: sha512-BN22B5eaMMI9UMtjrGd5g5eCYPpCPDUy0FJXbYsaT5zYxjFOckS53SQDE3pWkVoWpHXVb3BrYcEN4Twa55B5cA==}
    engines: {node: '>=0.10.0'}

  wrap-ansi@7.0.0:
    resolution: {integrity: sha512-YVGIj2kamLSTxw6NsZjoBxfSwsn0ycdesmc4p+Q21c5zPuZ1pl+NfxVdxPtdHvmNVOQ6XSYG4AUtyt/Fi7D16Q==}
    engines: {node: '>=10'}

  wrap-ansi@8.1.0:
    resolution: {integrity: sha512-si7QWI6zUMq56bESFvagtmzMdGOtoxfR+Sez11Mobfc7tm+VkUckk9bW2UeffTGVUbOksxmSw0AA2gs8g71NCQ==}
    engines: {node: '>=12'}

  wrappy@1.0.2:
    resolution: {integrity: sha512-l4Sp/DRseor9wL6EvV2+TuQn63dMkPjZ/sp9XkghTEbV9KlPS1xUsZ3u7/IQO4wxtcFB4bgpQPRcR3QCvezPcQ==}

  xtend@4.0.2:
    resolution: {integrity: sha512-LKYU1iAXJXUgAXn9URjiu+MWhyUXHsvfp7mcuYm9dSUKK0/CjtrUwFAxD82/mCWbtLsGjFIad0wIsod4zrTAEQ==}
    engines: {node: '>=0.4'}

  xxhashjs@0.2.2:
    resolution: {integrity: sha512-AkTuIuVTET12tpsVIQo+ZU6f/qDmKuRUcjaqR+OIvm+aCBsZ95i7UVY5WJ9TMsSaZ0DA2WxoZ4acu0sPH+OKAw==}

  y18n@5.0.8:
    resolution: {integrity: sha512-0pfFzegeDWJHJIAmTLRP2DwHjdF5s7jo9tuztdQxAhINCdvS+3nGINqPd00AphqJR/0LhANUS6/+7SCb98YOfA==}
    engines: {node: '>=10'}

  yargs-parser@21.1.1:
    resolution: {integrity: sha512-tVpsJW7DdjecAiFpbIB1e3qxIQsE6NoPc5/eTdrbbIC4h0LVsWhnoa3g+m2HclBIujHzsxZ4VJVA+GUuc2/LBw==}
    engines: {node: '>=12'}

  yargs@17.7.2:
    resolution: {integrity: sha512-7dSzzRQ++CKnNI/krKnYRV7JKKPUXMEh61soaHKg9mrWEhzFWhFnxPxGl+69cD1Ou63C13NUPCnmIcrvqCuM6w==}
    engines: {node: '>=12'}

  yn@3.1.1:
    resolution: {integrity: sha512-Ux4ygGWsu2c7isFWe8Yu1YluJmqVhxqK2cLXNQA5AcC3QfbGNpM7fu0Y8b/z16pXLnFxZYvWhd3fhBY9DLmC6Q==}
    engines: {node: '>=6'}

  yocto-queue@0.1.0:
    resolution: {integrity: sha512-rVksvsnNCdJ/ohGc6xgPwyN8eheCxsiLM8mxuE/t/mOVqJewPuO1miLpTHQiRgTKCLexL4MeAFVagts7HmNZ2Q==}
    engines: {node: '>=10'}

  zod-to-json-schema@3.24.6:
    resolution: {integrity: sha512-h/z3PKvcTcTetyjl1fkj79MHNEjm+HpD6NXheWjzOekY7kV+lwDYnHw+ivHkijnCSMz1yJaWBD9vu/Fcmk+vEg==}
    peerDependencies:
      zod: ^3.24.1

  zod@3.25.76:
    resolution: {integrity: sha512-gzUt/qt81nXsFGKIFcC3YnfEAx5NkunCfnDlvuBSSFS02bcXu4Lmea0AFIUwbLWxWPx3d9p8S5QoaujKcNQxcQ==}
<<<<<<< HEAD
=======

  zod@4.1.11:
    resolution: {integrity: sha512-WPsqwxITS2tzx1bzhIKsEs19ABD5vmCVa4xBo2tq/SrV4RNZtfws1EnCWQXM6yh8bD08a1idvkB5MZSBiZsjwg==}
>>>>>>> 3ffc09a0

snapshots:

  '@bufbuild/protobuf@2.9.0': {}

  '@cspotcode/source-map-support@0.8.1':
    dependencies:
      '@jridgewell/trace-mapping': 0.3.9

  '@dmitryrechkin/json-schema-to-zod@1.0.1':
    dependencies:
      zod: 3.25.76
<<<<<<< HEAD

  '@esbuild/aix-ppc64@0.21.5':
    optional: true

  '@esbuild/aix-ppc64@0.24.2':
    optional: true

  '@esbuild/android-arm64@0.21.5':
    optional: true

  '@esbuild/android-arm64@0.24.2':
    optional: true

  '@esbuild/android-arm@0.21.5':
    optional: true

  '@esbuild/android-arm@0.24.2':
    optional: true

  '@esbuild/android-x64@0.21.5':
    optional: true

  '@esbuild/android-x64@0.24.2':
    optional: true

  '@esbuild/darwin-arm64@0.21.5':
    optional: true

  '@esbuild/darwin-arm64@0.24.2':
    optional: true

  '@esbuild/darwin-x64@0.21.5':
    optional: true

  '@esbuild/darwin-x64@0.24.2':
    optional: true

  '@esbuild/freebsd-arm64@0.21.5':
    optional: true

  '@esbuild/freebsd-arm64@0.24.2':
    optional: true

  '@esbuild/freebsd-x64@0.21.5':
    optional: true

  '@esbuild/freebsd-x64@0.24.2':
    optional: true

  '@esbuild/linux-arm64@0.21.5':
    optional: true

  '@esbuild/linux-arm64@0.24.2':
    optional: true

  '@esbuild/linux-arm@0.21.5':
    optional: true

  '@esbuild/linux-arm@0.24.2':
    optional: true

  '@esbuild/linux-ia32@0.21.5':
    optional: true

  '@esbuild/linux-ia32@0.24.2':
    optional: true
=======
>>>>>>> 3ffc09a0

  '@esbuild/aix-ppc64@0.25.10':
    optional: true

  '@esbuild/android-arm64@0.25.10':
    optional: true

  '@esbuild/android-arm@0.25.10':
    optional: true

  '@esbuild/android-x64@0.25.10':
    optional: true

  '@esbuild/darwin-arm64@0.25.10':
    optional: true

  '@esbuild/darwin-x64@0.25.10':
    optional: true

  '@esbuild/freebsd-arm64@0.25.10':
    optional: true

  '@esbuild/freebsd-x64@0.25.10':
    optional: true

  '@esbuild/linux-arm64@0.25.10':
    optional: true

  '@esbuild/linux-arm@0.25.10':
    optional: true

  '@esbuild/linux-ia32@0.25.10':
    optional: true

  '@esbuild/linux-loong64@0.25.10':
    optional: true

  '@esbuild/linux-mips64el@0.25.10':
    optional: true

  '@esbuild/linux-ppc64@0.25.10':
    optional: true

  '@esbuild/linux-riscv64@0.25.10':
    optional: true

  '@esbuild/linux-s390x@0.25.10':
    optional: true

  '@esbuild/linux-x64@0.25.10':
    optional: true

  '@esbuild/netbsd-arm64@0.25.10':
    optional: true

  '@esbuild/netbsd-x64@0.25.10':
    optional: true

  '@esbuild/openbsd-arm64@0.25.10':
    optional: true

  '@esbuild/openbsd-x64@0.25.10':
    optional: true

  '@esbuild/openharmony-arm64@0.25.10':
    optional: true

  '@esbuild/sunos-x64@0.25.10':
    optional: true

  '@esbuild/win32-arm64@0.25.10':
    optional: true

  '@esbuild/win32-ia32@0.25.10':
    optional: true

  '@esbuild/win32-x64@0.25.10':
    optional: true

  '@eslint-community/eslint-utils@4.9.0(eslint@9.36.0)':
    dependencies:
      eslint: 9.36.0
      eslint-visitor-keys: 3.4.3

  '@eslint-community/regexpp@4.12.1': {}

  '@eslint/config-array@0.21.0':
    dependencies:
      '@eslint/object-schema': 2.1.6
      debug: 4.4.3(supports-color@5.5.0)
      minimatch: 3.1.2
    transitivePeerDependencies:
      - supports-color

  '@eslint/config-helpers@0.3.1': {}

  '@eslint/core@0.15.2':
    dependencies:
      '@types/json-schema': 7.0.15

  '@eslint/eslintrc@3.3.1':
    dependencies:
      ajv: 6.12.6
      debug: 4.4.3(supports-color@5.5.0)
      espree: 10.4.0
      globals: 14.0.0
      ignore: 5.3.2
      import-fresh: 3.3.1
      js-yaml: 4.1.0
      minimatch: 3.1.2
      strip-json-comments: 3.1.1
    transitivePeerDependencies:
      - supports-color

  '@eslint/js@9.36.0': {}

  '@eslint/object-schema@2.1.6': {}

  '@eslint/plugin-kit@0.3.5':
    dependencies:
      '@eslint/core': 0.15.2
      levn: 0.4.1

  '@grpc/grpc-js@1.14.0':
    dependencies:
      '@grpc/proto-loader': 0.8.0
      '@js-sdsl/ordered-map': 4.4.2

  '@grpc/proto-loader@0.8.0':
    dependencies:
      lodash.camelcase: 4.3.0
      long: 5.3.2
      protobufjs: 7.5.4
      yargs: 17.7.2

  '@humanfs/core@0.19.1': {}

  '@humanfs/node@0.16.7':
    dependencies:
      '@humanfs/core': 0.19.1
      '@humanwhocodes/retry': 0.4.3

  '@humanwhocodes/module-importer@1.0.1': {}

  '@humanwhocodes/retry@0.4.3': {}

  '@inngest/ai@0.1.6':
    dependencies:
      '@types/node': 22.18.6
      typescript: 5.9.2

  '@isaacs/cliui@8.0.2':
    dependencies:
      string-width: 5.1.2
      string-width-cjs: string-width@4.2.3
      strip-ansi: 7.1.2
      strip-ansi-cjs: strip-ansi@6.0.1
      wrap-ansi: 8.1.0
      wrap-ansi-cjs: wrap-ansi@7.0.0

  '@jpwilliams/waitgroup@2.1.1': {}

  '@jridgewell/gen-mapping@0.3.13':
    dependencies:
      '@jridgewell/sourcemap-codec': 1.5.5
      '@jridgewell/trace-mapping': 0.3.31

  '@jridgewell/resolve-uri@3.1.2': {}

  '@jridgewell/sourcemap-codec@1.5.5': {}

  '@jridgewell/trace-mapping@0.3.31':
    dependencies:
      '@jridgewell/resolve-uri': 3.1.2
      '@jridgewell/sourcemap-codec': 1.5.5

  '@jridgewell/trace-mapping@0.3.9':
    dependencies:
      '@jridgewell/resolve-uri': 3.1.2
      '@jridgewell/sourcemap-codec': 1.5.5

  '@js-sdsl/ordered-map@4.4.2': {}

  '@modelcontextprotocol/sdk@1.18.2':
    dependencies:
      ajv: 6.12.6
      content-type: 1.0.5
      cors: 2.8.5
      cross-spawn: 7.0.6
      eventsource: 3.0.7
      eventsource-parser: 3.0.6
      express: 5.1.0
      express-rate-limit: 7.5.1(express@5.1.0)
      pkce-challenge: 5.0.0
<<<<<<< HEAD
      raw-body: 3.0.0
      zod: 3.25.76
      zod-to-json-schema: 3.24.3(zod@3.25.76)
=======
      raw-body: 3.0.1
      zod: 3.25.76
      zod-to-json-schema: 3.24.6(zod@3.25.76)
>>>>>>> 3ffc09a0
    transitivePeerDependencies:
      - supports-color

  '@nodelib/fs.scandir@2.1.5':
    dependencies:
      '@nodelib/fs.stat': 2.0.5
      run-parallel: 1.2.0

  '@nodelib/fs.stat@2.0.5': {}

  '@nodelib/fs.walk@1.2.8':
    dependencies:
      '@nodelib/fs.scandir': 2.1.5
      fastq: 1.19.1

  '@opentelemetry/api-logs@0.57.2':
    dependencies:
      '@opentelemetry/api': 1.9.0

  '@opentelemetry/api@1.9.0': {}

  '@opentelemetry/auto-instrumentations-node@0.56.1(@opentelemetry/api@1.9.0)':
    dependencies:
      '@opentelemetry/api': 1.9.0
      '@opentelemetry/instrumentation': 0.57.2(@opentelemetry/api@1.9.0)
      '@opentelemetry/instrumentation-amqplib': 0.46.1(@opentelemetry/api@1.9.0)
      '@opentelemetry/instrumentation-aws-lambda': 0.50.3(@opentelemetry/api@1.9.0)
      '@opentelemetry/instrumentation-aws-sdk': 0.49.1(@opentelemetry/api@1.9.0)
      '@opentelemetry/instrumentation-bunyan': 0.45.1(@opentelemetry/api@1.9.0)
      '@opentelemetry/instrumentation-cassandra-driver': 0.45.1(@opentelemetry/api@1.9.0)
      '@opentelemetry/instrumentation-connect': 0.43.1(@opentelemetry/api@1.9.0)
      '@opentelemetry/instrumentation-cucumber': 0.14.1(@opentelemetry/api@1.9.0)
      '@opentelemetry/instrumentation-dataloader': 0.16.1(@opentelemetry/api@1.9.0)
      '@opentelemetry/instrumentation-dns': 0.43.1(@opentelemetry/api@1.9.0)
      '@opentelemetry/instrumentation-express': 0.47.1(@opentelemetry/api@1.9.0)
      '@opentelemetry/instrumentation-fastify': 0.44.2(@opentelemetry/api@1.9.0)
      '@opentelemetry/instrumentation-fs': 0.19.1(@opentelemetry/api@1.9.0)
      '@opentelemetry/instrumentation-generic-pool': 0.43.1(@opentelemetry/api@1.9.0)
      '@opentelemetry/instrumentation-graphql': 0.47.1(@opentelemetry/api@1.9.0)
      '@opentelemetry/instrumentation-grpc': 0.57.2(@opentelemetry/api@1.9.0)
      '@opentelemetry/instrumentation-hapi': 0.45.2(@opentelemetry/api@1.9.0)
      '@opentelemetry/instrumentation-http': 0.57.2(@opentelemetry/api@1.9.0)
      '@opentelemetry/instrumentation-ioredis': 0.47.1(@opentelemetry/api@1.9.0)
      '@opentelemetry/instrumentation-kafkajs': 0.7.1(@opentelemetry/api@1.9.0)
      '@opentelemetry/instrumentation-knex': 0.44.1(@opentelemetry/api@1.9.0)
      '@opentelemetry/instrumentation-koa': 0.47.1(@opentelemetry/api@1.9.0)
      '@opentelemetry/instrumentation-lru-memoizer': 0.44.1(@opentelemetry/api@1.9.0)
      '@opentelemetry/instrumentation-memcached': 0.43.1(@opentelemetry/api@1.9.0)
      '@opentelemetry/instrumentation-mongodb': 0.52.0(@opentelemetry/api@1.9.0)
      '@opentelemetry/instrumentation-mongoose': 0.46.1(@opentelemetry/api@1.9.0)
      '@opentelemetry/instrumentation-mysql': 0.45.1(@opentelemetry/api@1.9.0)
      '@opentelemetry/instrumentation-mysql2': 0.45.2(@opentelemetry/api@1.9.0)
      '@opentelemetry/instrumentation-nestjs-core': 0.44.1(@opentelemetry/api@1.9.0)
      '@opentelemetry/instrumentation-net': 0.43.1(@opentelemetry/api@1.9.0)
      '@opentelemetry/instrumentation-pg': 0.51.1(@opentelemetry/api@1.9.0)
      '@opentelemetry/instrumentation-pino': 0.46.1(@opentelemetry/api@1.9.0)
      '@opentelemetry/instrumentation-redis': 0.46.1(@opentelemetry/api@1.9.0)
      '@opentelemetry/instrumentation-redis-4': 0.46.1(@opentelemetry/api@1.9.0)
      '@opentelemetry/instrumentation-restify': 0.45.1(@opentelemetry/api@1.9.0)
      '@opentelemetry/instrumentation-router': 0.44.1(@opentelemetry/api@1.9.0)
      '@opentelemetry/instrumentation-socket.io': 0.46.1(@opentelemetry/api@1.9.0)
      '@opentelemetry/instrumentation-tedious': 0.18.1(@opentelemetry/api@1.9.0)
      '@opentelemetry/instrumentation-undici': 0.10.1(@opentelemetry/api@1.9.0)
      '@opentelemetry/instrumentation-winston': 0.44.1(@opentelemetry/api@1.9.0)
      '@opentelemetry/resource-detector-alibaba-cloud': 0.30.1(@opentelemetry/api@1.9.0)
      '@opentelemetry/resource-detector-aws': 1.12.0(@opentelemetry/api@1.9.0)
      '@opentelemetry/resource-detector-azure': 0.6.1(@opentelemetry/api@1.9.0)
      '@opentelemetry/resource-detector-container': 0.6.1(@opentelemetry/api@1.9.0)
      '@opentelemetry/resource-detector-gcp': 0.33.1(@opentelemetry/api@1.9.0)
      '@opentelemetry/resources': 1.30.1(@opentelemetry/api@1.9.0)
      '@opentelemetry/sdk-node': 0.57.2(@opentelemetry/api@1.9.0)
    transitivePeerDependencies:
      - encoding
      - supports-color

  '@opentelemetry/context-async-hooks@1.30.1(@opentelemetry/api@1.9.0)':
    dependencies:
      '@opentelemetry/api': 1.9.0

  '@opentelemetry/core@1.30.1(@opentelemetry/api@1.9.0)':
    dependencies:
      '@opentelemetry/api': 1.9.0
      '@opentelemetry/semantic-conventions': 1.28.0

  '@opentelemetry/exporter-logs-otlp-grpc@0.57.2(@opentelemetry/api@1.9.0)':
    dependencies:
      '@grpc/grpc-js': 1.14.0
      '@opentelemetry/api': 1.9.0
      '@opentelemetry/core': 1.30.1(@opentelemetry/api@1.9.0)
      '@opentelemetry/otlp-exporter-base': 0.57.2(@opentelemetry/api@1.9.0)
      '@opentelemetry/otlp-grpc-exporter-base': 0.57.2(@opentelemetry/api@1.9.0)
      '@opentelemetry/otlp-transformer': 0.57.2(@opentelemetry/api@1.9.0)
      '@opentelemetry/sdk-logs': 0.57.2(@opentelemetry/api@1.9.0)

  '@opentelemetry/exporter-logs-otlp-http@0.57.2(@opentelemetry/api@1.9.0)':
    dependencies:
      '@opentelemetry/api': 1.9.0
      '@opentelemetry/api-logs': 0.57.2
      '@opentelemetry/core': 1.30.1(@opentelemetry/api@1.9.0)
      '@opentelemetry/otlp-exporter-base': 0.57.2(@opentelemetry/api@1.9.0)
      '@opentelemetry/otlp-transformer': 0.57.2(@opentelemetry/api@1.9.0)
      '@opentelemetry/sdk-logs': 0.57.2(@opentelemetry/api@1.9.0)

  '@opentelemetry/exporter-logs-otlp-proto@0.57.2(@opentelemetry/api@1.9.0)':
    dependencies:
      '@opentelemetry/api': 1.9.0
      '@opentelemetry/api-logs': 0.57.2
      '@opentelemetry/core': 1.30.1(@opentelemetry/api@1.9.0)
      '@opentelemetry/otlp-exporter-base': 0.57.2(@opentelemetry/api@1.9.0)
      '@opentelemetry/otlp-transformer': 0.57.2(@opentelemetry/api@1.9.0)
      '@opentelemetry/resources': 1.30.1(@opentelemetry/api@1.9.0)
      '@opentelemetry/sdk-logs': 0.57.2(@opentelemetry/api@1.9.0)
      '@opentelemetry/sdk-trace-base': 1.30.1(@opentelemetry/api@1.9.0)

  '@opentelemetry/exporter-metrics-otlp-grpc@0.57.2(@opentelemetry/api@1.9.0)':
    dependencies:
      '@grpc/grpc-js': 1.14.0
      '@opentelemetry/api': 1.9.0
      '@opentelemetry/core': 1.30.1(@opentelemetry/api@1.9.0)
      '@opentelemetry/exporter-metrics-otlp-http': 0.57.2(@opentelemetry/api@1.9.0)
      '@opentelemetry/otlp-exporter-base': 0.57.2(@opentelemetry/api@1.9.0)
      '@opentelemetry/otlp-grpc-exporter-base': 0.57.2(@opentelemetry/api@1.9.0)
      '@opentelemetry/otlp-transformer': 0.57.2(@opentelemetry/api@1.9.0)
      '@opentelemetry/resources': 1.30.1(@opentelemetry/api@1.9.0)
      '@opentelemetry/sdk-metrics': 1.30.1(@opentelemetry/api@1.9.0)

  '@opentelemetry/exporter-metrics-otlp-http@0.57.2(@opentelemetry/api@1.9.0)':
    dependencies:
      '@opentelemetry/api': 1.9.0
      '@opentelemetry/core': 1.30.1(@opentelemetry/api@1.9.0)
      '@opentelemetry/otlp-exporter-base': 0.57.2(@opentelemetry/api@1.9.0)
      '@opentelemetry/otlp-transformer': 0.57.2(@opentelemetry/api@1.9.0)
      '@opentelemetry/resources': 1.30.1(@opentelemetry/api@1.9.0)
      '@opentelemetry/sdk-metrics': 1.30.1(@opentelemetry/api@1.9.0)

  '@opentelemetry/exporter-metrics-otlp-proto@0.57.2(@opentelemetry/api@1.9.0)':
    dependencies:
      '@opentelemetry/api': 1.9.0
      '@opentelemetry/core': 1.30.1(@opentelemetry/api@1.9.0)
      '@opentelemetry/exporter-metrics-otlp-http': 0.57.2(@opentelemetry/api@1.9.0)
      '@opentelemetry/otlp-exporter-base': 0.57.2(@opentelemetry/api@1.9.0)
      '@opentelemetry/otlp-transformer': 0.57.2(@opentelemetry/api@1.9.0)
      '@opentelemetry/resources': 1.30.1(@opentelemetry/api@1.9.0)
      '@opentelemetry/sdk-metrics': 1.30.1(@opentelemetry/api@1.9.0)

  '@opentelemetry/exporter-prometheus@0.57.2(@opentelemetry/api@1.9.0)':
    dependencies:
      '@opentelemetry/api': 1.9.0
      '@opentelemetry/core': 1.30.1(@opentelemetry/api@1.9.0)
      '@opentelemetry/resources': 1.30.1(@opentelemetry/api@1.9.0)
      '@opentelemetry/sdk-metrics': 1.30.1(@opentelemetry/api@1.9.0)

  '@opentelemetry/exporter-trace-otlp-grpc@0.57.2(@opentelemetry/api@1.9.0)':
    dependencies:
      '@grpc/grpc-js': 1.14.0
      '@opentelemetry/api': 1.9.0
      '@opentelemetry/core': 1.30.1(@opentelemetry/api@1.9.0)
      '@opentelemetry/otlp-exporter-base': 0.57.2(@opentelemetry/api@1.9.0)
      '@opentelemetry/otlp-grpc-exporter-base': 0.57.2(@opentelemetry/api@1.9.0)
      '@opentelemetry/otlp-transformer': 0.57.2(@opentelemetry/api@1.9.0)
      '@opentelemetry/resources': 1.30.1(@opentelemetry/api@1.9.0)
      '@opentelemetry/sdk-trace-base': 1.30.1(@opentelemetry/api@1.9.0)

  '@opentelemetry/exporter-trace-otlp-http@0.57.2(@opentelemetry/api@1.9.0)':
    dependencies:
      '@opentelemetry/api': 1.9.0
      '@opentelemetry/core': 1.30.1(@opentelemetry/api@1.9.0)
      '@opentelemetry/otlp-exporter-base': 0.57.2(@opentelemetry/api@1.9.0)
      '@opentelemetry/otlp-transformer': 0.57.2(@opentelemetry/api@1.9.0)
      '@opentelemetry/resources': 1.30.1(@opentelemetry/api@1.9.0)
      '@opentelemetry/sdk-trace-base': 1.30.1(@opentelemetry/api@1.9.0)

  '@opentelemetry/exporter-trace-otlp-proto@0.57.2(@opentelemetry/api@1.9.0)':
    dependencies:
      '@opentelemetry/api': 1.9.0
      '@opentelemetry/core': 1.30.1(@opentelemetry/api@1.9.0)
      '@opentelemetry/otlp-exporter-base': 0.57.2(@opentelemetry/api@1.9.0)
      '@opentelemetry/otlp-transformer': 0.57.2(@opentelemetry/api@1.9.0)
      '@opentelemetry/resources': 1.30.1(@opentelemetry/api@1.9.0)
      '@opentelemetry/sdk-trace-base': 1.30.1(@opentelemetry/api@1.9.0)

  '@opentelemetry/exporter-zipkin@1.30.1(@opentelemetry/api@1.9.0)':
    dependencies:
      '@opentelemetry/api': 1.9.0
      '@opentelemetry/core': 1.30.1(@opentelemetry/api@1.9.0)
      '@opentelemetry/resources': 1.30.1(@opentelemetry/api@1.9.0)
      '@opentelemetry/sdk-trace-base': 1.30.1(@opentelemetry/api@1.9.0)
      '@opentelemetry/semantic-conventions': 1.28.0

  '@opentelemetry/instrumentation-amqplib@0.46.1(@opentelemetry/api@1.9.0)':
    dependencies:
      '@opentelemetry/api': 1.9.0
      '@opentelemetry/core': 1.30.1(@opentelemetry/api@1.9.0)
      '@opentelemetry/instrumentation': 0.57.2(@opentelemetry/api@1.9.0)
      '@opentelemetry/semantic-conventions': 1.37.0
    transitivePeerDependencies:
      - supports-color

  '@opentelemetry/instrumentation-aws-lambda@0.50.3(@opentelemetry/api@1.9.0)':
    dependencies:
      '@opentelemetry/api': 1.9.0
      '@opentelemetry/instrumentation': 0.57.2(@opentelemetry/api@1.9.0)
      '@opentelemetry/semantic-conventions': 1.37.0
      '@types/aws-lambda': 8.10.147
    transitivePeerDependencies:
      - supports-color

  '@opentelemetry/instrumentation-aws-sdk@0.49.1(@opentelemetry/api@1.9.0)':
    dependencies:
      '@opentelemetry/api': 1.9.0
      '@opentelemetry/core': 1.30.1(@opentelemetry/api@1.9.0)
      '@opentelemetry/instrumentation': 0.57.2(@opentelemetry/api@1.9.0)
      '@opentelemetry/propagation-utils': 0.30.16(@opentelemetry/api@1.9.0)
      '@opentelemetry/semantic-conventions': 1.37.0
    transitivePeerDependencies:
      - supports-color

  '@opentelemetry/instrumentation-bunyan@0.45.1(@opentelemetry/api@1.9.0)':
    dependencies:
      '@opentelemetry/api': 1.9.0
      '@opentelemetry/api-logs': 0.57.2
      '@opentelemetry/instrumentation': 0.57.2(@opentelemetry/api@1.9.0)
      '@types/bunyan': 1.8.11
    transitivePeerDependencies:
      - supports-color

  '@opentelemetry/instrumentation-cassandra-driver@0.45.1(@opentelemetry/api@1.9.0)':
    dependencies:
      '@opentelemetry/api': 1.9.0
      '@opentelemetry/instrumentation': 0.57.2(@opentelemetry/api@1.9.0)
      '@opentelemetry/semantic-conventions': 1.37.0
    transitivePeerDependencies:
      - supports-color

  '@opentelemetry/instrumentation-connect@0.43.1(@opentelemetry/api@1.9.0)':
    dependencies:
      '@opentelemetry/api': 1.9.0
      '@opentelemetry/core': 1.30.1(@opentelemetry/api@1.9.0)
      '@opentelemetry/instrumentation': 0.57.2(@opentelemetry/api@1.9.0)
      '@opentelemetry/semantic-conventions': 1.37.0
      '@types/connect': 3.4.38
    transitivePeerDependencies:
      - supports-color

  '@opentelemetry/instrumentation-cucumber@0.14.1(@opentelemetry/api@1.9.0)':
    dependencies:
      '@opentelemetry/api': 1.9.0
      '@opentelemetry/instrumentation': 0.57.2(@opentelemetry/api@1.9.0)
      '@opentelemetry/semantic-conventions': 1.37.0
    transitivePeerDependencies:
      - supports-color

  '@opentelemetry/instrumentation-dataloader@0.16.1(@opentelemetry/api@1.9.0)':
    dependencies:
      '@opentelemetry/api': 1.9.0
      '@opentelemetry/instrumentation': 0.57.2(@opentelemetry/api@1.9.0)
    transitivePeerDependencies:
      - supports-color

  '@opentelemetry/instrumentation-dns@0.43.1(@opentelemetry/api@1.9.0)':
    dependencies:
      '@opentelemetry/api': 1.9.0
      '@opentelemetry/instrumentation': 0.57.2(@opentelemetry/api@1.9.0)
    transitivePeerDependencies:
      - supports-color

  '@opentelemetry/instrumentation-express@0.47.1(@opentelemetry/api@1.9.0)':
    dependencies:
      '@opentelemetry/api': 1.9.0
      '@opentelemetry/core': 1.30.1(@opentelemetry/api@1.9.0)
      '@opentelemetry/instrumentation': 0.57.2(@opentelemetry/api@1.9.0)
      '@opentelemetry/semantic-conventions': 1.37.0
    transitivePeerDependencies:
      - supports-color

  '@opentelemetry/instrumentation-fastify@0.44.2(@opentelemetry/api@1.9.0)':
    dependencies:
      '@opentelemetry/api': 1.9.0
      '@opentelemetry/core': 1.30.1(@opentelemetry/api@1.9.0)
      '@opentelemetry/instrumentation': 0.57.2(@opentelemetry/api@1.9.0)
      '@opentelemetry/semantic-conventions': 1.37.0
    transitivePeerDependencies:
      - supports-color

  '@opentelemetry/instrumentation-fs@0.19.1(@opentelemetry/api@1.9.0)':
    dependencies:
      '@opentelemetry/api': 1.9.0
      '@opentelemetry/core': 1.30.1(@opentelemetry/api@1.9.0)
      '@opentelemetry/instrumentation': 0.57.2(@opentelemetry/api@1.9.0)
    transitivePeerDependencies:
      - supports-color

  '@opentelemetry/instrumentation-generic-pool@0.43.1(@opentelemetry/api@1.9.0)':
    dependencies:
      '@opentelemetry/api': 1.9.0
      '@opentelemetry/instrumentation': 0.57.2(@opentelemetry/api@1.9.0)
    transitivePeerDependencies:
      - supports-color

  '@opentelemetry/instrumentation-graphql@0.47.1(@opentelemetry/api@1.9.0)':
    dependencies:
      '@opentelemetry/api': 1.9.0
      '@opentelemetry/instrumentation': 0.57.2(@opentelemetry/api@1.9.0)
    transitivePeerDependencies:
      - supports-color

  '@opentelemetry/instrumentation-grpc@0.57.2(@opentelemetry/api@1.9.0)':
    dependencies:
      '@opentelemetry/api': 1.9.0
      '@opentelemetry/instrumentation': 0.57.2(@opentelemetry/api@1.9.0)
      '@opentelemetry/semantic-conventions': 1.28.0
    transitivePeerDependencies:
      - supports-color

  '@opentelemetry/instrumentation-hapi@0.45.2(@opentelemetry/api@1.9.0)':
    dependencies:
      '@opentelemetry/api': 1.9.0
      '@opentelemetry/core': 1.30.1(@opentelemetry/api@1.9.0)
      '@opentelemetry/instrumentation': 0.57.2(@opentelemetry/api@1.9.0)
      '@opentelemetry/semantic-conventions': 1.37.0
    transitivePeerDependencies:
      - supports-color

  '@opentelemetry/instrumentation-http@0.57.2(@opentelemetry/api@1.9.0)':
    dependencies:
      '@opentelemetry/api': 1.9.0
      '@opentelemetry/core': 1.30.1(@opentelemetry/api@1.9.0)
      '@opentelemetry/instrumentation': 0.57.2(@opentelemetry/api@1.9.0)
      '@opentelemetry/semantic-conventions': 1.28.0
      forwarded-parse: 2.1.2
      semver: 7.7.2
    transitivePeerDependencies:
      - supports-color

  '@opentelemetry/instrumentation-ioredis@0.47.1(@opentelemetry/api@1.9.0)':
    dependencies:
      '@opentelemetry/api': 1.9.0
      '@opentelemetry/instrumentation': 0.57.2(@opentelemetry/api@1.9.0)
      '@opentelemetry/redis-common': 0.36.2
      '@opentelemetry/semantic-conventions': 1.37.0
    transitivePeerDependencies:
      - supports-color

  '@opentelemetry/instrumentation-kafkajs@0.7.1(@opentelemetry/api@1.9.0)':
    dependencies:
      '@opentelemetry/api': 1.9.0
      '@opentelemetry/instrumentation': 0.57.2(@opentelemetry/api@1.9.0)
      '@opentelemetry/semantic-conventions': 1.37.0
    transitivePeerDependencies:
      - supports-color

  '@opentelemetry/instrumentation-knex@0.44.1(@opentelemetry/api@1.9.0)':
    dependencies:
      '@opentelemetry/api': 1.9.0
      '@opentelemetry/instrumentation': 0.57.2(@opentelemetry/api@1.9.0)
      '@opentelemetry/semantic-conventions': 1.37.0
    transitivePeerDependencies:
      - supports-color

  '@opentelemetry/instrumentation-koa@0.47.1(@opentelemetry/api@1.9.0)':
    dependencies:
      '@opentelemetry/api': 1.9.0
      '@opentelemetry/core': 1.30.1(@opentelemetry/api@1.9.0)
      '@opentelemetry/instrumentation': 0.57.2(@opentelemetry/api@1.9.0)
      '@opentelemetry/semantic-conventions': 1.37.0
    transitivePeerDependencies:
      - supports-color

  '@opentelemetry/instrumentation-lru-memoizer@0.44.1(@opentelemetry/api@1.9.0)':
    dependencies:
      '@opentelemetry/api': 1.9.0
      '@opentelemetry/instrumentation': 0.57.2(@opentelemetry/api@1.9.0)
    transitivePeerDependencies:
      - supports-color

  '@opentelemetry/instrumentation-memcached@0.43.1(@opentelemetry/api@1.9.0)':
    dependencies:
      '@opentelemetry/api': 1.9.0
      '@opentelemetry/instrumentation': 0.57.2(@opentelemetry/api@1.9.0)
      '@opentelemetry/semantic-conventions': 1.37.0
      '@types/memcached': 2.2.10
    transitivePeerDependencies:
      - supports-color

  '@opentelemetry/instrumentation-mongodb@0.52.0(@opentelemetry/api@1.9.0)':
    dependencies:
      '@opentelemetry/api': 1.9.0
      '@opentelemetry/instrumentation': 0.57.2(@opentelemetry/api@1.9.0)
      '@opentelemetry/semantic-conventions': 1.37.0
    transitivePeerDependencies:
      - supports-color

  '@opentelemetry/instrumentation-mongoose@0.46.1(@opentelemetry/api@1.9.0)':
    dependencies:
      '@opentelemetry/api': 1.9.0
      '@opentelemetry/core': 1.30.1(@opentelemetry/api@1.9.0)
      '@opentelemetry/instrumentation': 0.57.2(@opentelemetry/api@1.9.0)
      '@opentelemetry/semantic-conventions': 1.37.0
    transitivePeerDependencies:
      - supports-color

  '@opentelemetry/instrumentation-mysql2@0.45.2(@opentelemetry/api@1.9.0)':
    dependencies:
      '@opentelemetry/api': 1.9.0
      '@opentelemetry/instrumentation': 0.57.2(@opentelemetry/api@1.9.0)
      '@opentelemetry/semantic-conventions': 1.37.0
      '@opentelemetry/sql-common': 0.40.1(@opentelemetry/api@1.9.0)
    transitivePeerDependencies:
      - supports-color

  '@opentelemetry/instrumentation-mysql@0.45.1(@opentelemetry/api@1.9.0)':
    dependencies:
      '@opentelemetry/api': 1.9.0
      '@opentelemetry/instrumentation': 0.57.2(@opentelemetry/api@1.9.0)
      '@opentelemetry/semantic-conventions': 1.37.0
      '@types/mysql': 2.15.26
    transitivePeerDependencies:
      - supports-color

  '@opentelemetry/instrumentation-nestjs-core@0.44.1(@opentelemetry/api@1.9.0)':
    dependencies:
      '@opentelemetry/api': 1.9.0
      '@opentelemetry/instrumentation': 0.57.2(@opentelemetry/api@1.9.0)
      '@opentelemetry/semantic-conventions': 1.37.0
    transitivePeerDependencies:
      - supports-color

  '@opentelemetry/instrumentation-net@0.43.1(@opentelemetry/api@1.9.0)':
    dependencies:
      '@opentelemetry/api': 1.9.0
      '@opentelemetry/instrumentation': 0.57.2(@opentelemetry/api@1.9.0)
      '@opentelemetry/semantic-conventions': 1.37.0
    transitivePeerDependencies:
      - supports-color

  '@opentelemetry/instrumentation-pg@0.51.1(@opentelemetry/api@1.9.0)':
    dependencies:
      '@opentelemetry/api': 1.9.0
      '@opentelemetry/core': 1.30.1(@opentelemetry/api@1.9.0)
      '@opentelemetry/instrumentation': 0.57.2(@opentelemetry/api@1.9.0)
      '@opentelemetry/semantic-conventions': 1.37.0
      '@opentelemetry/sql-common': 0.40.1(@opentelemetry/api@1.9.0)
      '@types/pg': 8.6.1
      '@types/pg-pool': 2.0.6
    transitivePeerDependencies:
      - supports-color

  '@opentelemetry/instrumentation-pino@0.46.1(@opentelemetry/api@1.9.0)':
    dependencies:
      '@opentelemetry/api': 1.9.0
      '@opentelemetry/api-logs': 0.57.2
      '@opentelemetry/core': 1.30.1(@opentelemetry/api@1.9.0)
      '@opentelemetry/instrumentation': 0.57.2(@opentelemetry/api@1.9.0)
    transitivePeerDependencies:
      - supports-color

  '@opentelemetry/instrumentation-redis-4@0.46.1(@opentelemetry/api@1.9.0)':
    dependencies:
      '@opentelemetry/api': 1.9.0
      '@opentelemetry/instrumentation': 0.57.2(@opentelemetry/api@1.9.0)
      '@opentelemetry/redis-common': 0.36.2
      '@opentelemetry/semantic-conventions': 1.37.0
    transitivePeerDependencies:
      - supports-color

  '@opentelemetry/instrumentation-redis@0.46.1(@opentelemetry/api@1.9.0)':
    dependencies:
      '@opentelemetry/api': 1.9.0
      '@opentelemetry/instrumentation': 0.57.2(@opentelemetry/api@1.9.0)
      '@opentelemetry/redis-common': 0.36.2
      '@opentelemetry/semantic-conventions': 1.37.0
    transitivePeerDependencies:
      - supports-color

  '@opentelemetry/instrumentation-restify@0.45.1(@opentelemetry/api@1.9.0)':
    dependencies:
      '@opentelemetry/api': 1.9.0
      '@opentelemetry/core': 1.30.1(@opentelemetry/api@1.9.0)
      '@opentelemetry/instrumentation': 0.57.2(@opentelemetry/api@1.9.0)
      '@opentelemetry/semantic-conventions': 1.37.0
    transitivePeerDependencies:
      - supports-color

  '@opentelemetry/instrumentation-router@0.44.1(@opentelemetry/api@1.9.0)':
    dependencies:
      '@opentelemetry/api': 1.9.0
      '@opentelemetry/instrumentation': 0.57.2(@opentelemetry/api@1.9.0)
      '@opentelemetry/semantic-conventions': 1.37.0
    transitivePeerDependencies:
      - supports-color

  '@opentelemetry/instrumentation-socket.io@0.46.1(@opentelemetry/api@1.9.0)':
    dependencies:
      '@opentelemetry/api': 1.9.0
      '@opentelemetry/instrumentation': 0.57.2(@opentelemetry/api@1.9.0)
      '@opentelemetry/semantic-conventions': 1.37.0
    transitivePeerDependencies:
      - supports-color

  '@opentelemetry/instrumentation-tedious@0.18.1(@opentelemetry/api@1.9.0)':
    dependencies:
      '@opentelemetry/api': 1.9.0
      '@opentelemetry/instrumentation': 0.57.2(@opentelemetry/api@1.9.0)
      '@opentelemetry/semantic-conventions': 1.37.0
      '@types/tedious': 4.0.14
    transitivePeerDependencies:
      - supports-color

  '@opentelemetry/instrumentation-undici@0.10.1(@opentelemetry/api@1.9.0)':
    dependencies:
      '@opentelemetry/api': 1.9.0
      '@opentelemetry/core': 1.30.1(@opentelemetry/api@1.9.0)
      '@opentelemetry/instrumentation': 0.57.2(@opentelemetry/api@1.9.0)
    transitivePeerDependencies:
      - supports-color

  '@opentelemetry/instrumentation-winston@0.44.1(@opentelemetry/api@1.9.0)':
    dependencies:
      '@opentelemetry/api': 1.9.0
      '@opentelemetry/api-logs': 0.57.2
      '@opentelemetry/instrumentation': 0.57.2(@opentelemetry/api@1.9.0)
    transitivePeerDependencies:
      - supports-color

  '@opentelemetry/instrumentation@0.57.2(@opentelemetry/api@1.9.0)':
    dependencies:
      '@opentelemetry/api': 1.9.0
      '@opentelemetry/api-logs': 0.57.2
      '@types/shimmer': 1.2.0
      import-in-the-middle: 1.14.4
      require-in-the-middle: 7.5.2
      semver: 7.7.2
      shimmer: 1.2.1
    transitivePeerDependencies:
      - supports-color

  '@opentelemetry/otlp-exporter-base@0.57.2(@opentelemetry/api@1.9.0)':
    dependencies:
      '@opentelemetry/api': 1.9.0
      '@opentelemetry/core': 1.30.1(@opentelemetry/api@1.9.0)
      '@opentelemetry/otlp-transformer': 0.57.2(@opentelemetry/api@1.9.0)

  '@opentelemetry/otlp-grpc-exporter-base@0.57.2(@opentelemetry/api@1.9.0)':
    dependencies:
      '@grpc/grpc-js': 1.14.0
      '@opentelemetry/api': 1.9.0
      '@opentelemetry/core': 1.30.1(@opentelemetry/api@1.9.0)
      '@opentelemetry/otlp-exporter-base': 0.57.2(@opentelemetry/api@1.9.0)
      '@opentelemetry/otlp-transformer': 0.57.2(@opentelemetry/api@1.9.0)

  '@opentelemetry/otlp-transformer@0.57.2(@opentelemetry/api@1.9.0)':
    dependencies:
      '@opentelemetry/api': 1.9.0
      '@opentelemetry/api-logs': 0.57.2
      '@opentelemetry/core': 1.30.1(@opentelemetry/api@1.9.0)
      '@opentelemetry/resources': 1.30.1(@opentelemetry/api@1.9.0)
      '@opentelemetry/sdk-logs': 0.57.2(@opentelemetry/api@1.9.0)
      '@opentelemetry/sdk-metrics': 1.30.1(@opentelemetry/api@1.9.0)
      '@opentelemetry/sdk-trace-base': 1.30.1(@opentelemetry/api@1.9.0)
      protobufjs: 7.5.4

  '@opentelemetry/propagation-utils@0.30.16(@opentelemetry/api@1.9.0)':
    dependencies:
      '@opentelemetry/api': 1.9.0

  '@opentelemetry/propagator-b3@1.30.1(@opentelemetry/api@1.9.0)':
    dependencies:
      '@opentelemetry/api': 1.9.0
      '@opentelemetry/core': 1.30.1(@opentelemetry/api@1.9.0)

  '@opentelemetry/propagator-jaeger@1.30.1(@opentelemetry/api@1.9.0)':
    dependencies:
      '@opentelemetry/api': 1.9.0
      '@opentelemetry/core': 1.30.1(@opentelemetry/api@1.9.0)

  '@opentelemetry/redis-common@0.36.2': {}

  '@opentelemetry/resource-detector-alibaba-cloud@0.30.1(@opentelemetry/api@1.9.0)':
    dependencies:
      '@opentelemetry/api': 1.9.0
      '@opentelemetry/core': 1.30.1(@opentelemetry/api@1.9.0)
      '@opentelemetry/resources': 1.30.1(@opentelemetry/api@1.9.0)
      '@opentelemetry/semantic-conventions': 1.37.0

  '@opentelemetry/resource-detector-aws@1.12.0(@opentelemetry/api@1.9.0)':
    dependencies:
      '@opentelemetry/api': 1.9.0
      '@opentelemetry/core': 1.30.1(@opentelemetry/api@1.9.0)
      '@opentelemetry/resources': 1.30.1(@opentelemetry/api@1.9.0)
      '@opentelemetry/semantic-conventions': 1.37.0

  '@opentelemetry/resource-detector-azure@0.6.1(@opentelemetry/api@1.9.0)':
    dependencies:
      '@opentelemetry/api': 1.9.0
      '@opentelemetry/core': 1.30.1(@opentelemetry/api@1.9.0)
      '@opentelemetry/resources': 1.30.1(@opentelemetry/api@1.9.0)
      '@opentelemetry/semantic-conventions': 1.37.0

  '@opentelemetry/resource-detector-container@0.6.1(@opentelemetry/api@1.9.0)':
    dependencies:
      '@opentelemetry/api': 1.9.0
      '@opentelemetry/core': 1.30.1(@opentelemetry/api@1.9.0)
      '@opentelemetry/resources': 1.30.1(@opentelemetry/api@1.9.0)
      '@opentelemetry/semantic-conventions': 1.37.0

  '@opentelemetry/resource-detector-gcp@0.33.1(@opentelemetry/api@1.9.0)':
    dependencies:
      '@opentelemetry/api': 1.9.0
      '@opentelemetry/core': 1.30.1(@opentelemetry/api@1.9.0)
      '@opentelemetry/resources': 1.30.1(@opentelemetry/api@1.9.0)
      '@opentelemetry/semantic-conventions': 1.37.0
      gcp-metadata: 6.1.1
    transitivePeerDependencies:
      - encoding
      - supports-color

  '@opentelemetry/resources@1.30.1(@opentelemetry/api@1.9.0)':
    dependencies:
      '@opentelemetry/api': 1.9.0
      '@opentelemetry/core': 1.30.1(@opentelemetry/api@1.9.0)
      '@opentelemetry/semantic-conventions': 1.28.0

  '@opentelemetry/sdk-logs@0.57.2(@opentelemetry/api@1.9.0)':
    dependencies:
      '@opentelemetry/api': 1.9.0
      '@opentelemetry/api-logs': 0.57.2
      '@opentelemetry/core': 1.30.1(@opentelemetry/api@1.9.0)
      '@opentelemetry/resources': 1.30.1(@opentelemetry/api@1.9.0)

  '@opentelemetry/sdk-metrics@1.30.1(@opentelemetry/api@1.9.0)':
    dependencies:
      '@opentelemetry/api': 1.9.0
      '@opentelemetry/core': 1.30.1(@opentelemetry/api@1.9.0)
      '@opentelemetry/resources': 1.30.1(@opentelemetry/api@1.9.0)

  '@opentelemetry/sdk-node@0.57.2(@opentelemetry/api@1.9.0)':
    dependencies:
      '@opentelemetry/api': 1.9.0
      '@opentelemetry/api-logs': 0.57.2
      '@opentelemetry/core': 1.30.1(@opentelemetry/api@1.9.0)
      '@opentelemetry/exporter-logs-otlp-grpc': 0.57.2(@opentelemetry/api@1.9.0)
      '@opentelemetry/exporter-logs-otlp-http': 0.57.2(@opentelemetry/api@1.9.0)
      '@opentelemetry/exporter-logs-otlp-proto': 0.57.2(@opentelemetry/api@1.9.0)
      '@opentelemetry/exporter-metrics-otlp-grpc': 0.57.2(@opentelemetry/api@1.9.0)
      '@opentelemetry/exporter-metrics-otlp-http': 0.57.2(@opentelemetry/api@1.9.0)
      '@opentelemetry/exporter-metrics-otlp-proto': 0.57.2(@opentelemetry/api@1.9.0)
      '@opentelemetry/exporter-prometheus': 0.57.2(@opentelemetry/api@1.9.0)
      '@opentelemetry/exporter-trace-otlp-grpc': 0.57.2(@opentelemetry/api@1.9.0)
      '@opentelemetry/exporter-trace-otlp-http': 0.57.2(@opentelemetry/api@1.9.0)
      '@opentelemetry/exporter-trace-otlp-proto': 0.57.2(@opentelemetry/api@1.9.0)
      '@opentelemetry/exporter-zipkin': 1.30.1(@opentelemetry/api@1.9.0)
      '@opentelemetry/instrumentation': 0.57.2(@opentelemetry/api@1.9.0)
      '@opentelemetry/resources': 1.30.1(@opentelemetry/api@1.9.0)
      '@opentelemetry/sdk-logs': 0.57.2(@opentelemetry/api@1.9.0)
      '@opentelemetry/sdk-metrics': 1.30.1(@opentelemetry/api@1.9.0)
      '@opentelemetry/sdk-trace-base': 1.30.1(@opentelemetry/api@1.9.0)
      '@opentelemetry/sdk-trace-node': 1.30.1(@opentelemetry/api@1.9.0)
      '@opentelemetry/semantic-conventions': 1.28.0
    transitivePeerDependencies:
      - supports-color

  '@opentelemetry/sdk-trace-base@1.30.1(@opentelemetry/api@1.9.0)':
    dependencies:
      '@opentelemetry/api': 1.9.0
      '@opentelemetry/core': 1.30.1(@opentelemetry/api@1.9.0)
      '@opentelemetry/resources': 1.30.1(@opentelemetry/api@1.9.0)
      '@opentelemetry/semantic-conventions': 1.28.0

  '@opentelemetry/sdk-trace-node@1.30.1(@opentelemetry/api@1.9.0)':
    dependencies:
      '@opentelemetry/api': 1.9.0
      '@opentelemetry/context-async-hooks': 1.30.1(@opentelemetry/api@1.9.0)
      '@opentelemetry/core': 1.30.1(@opentelemetry/api@1.9.0)
      '@opentelemetry/propagator-b3': 1.30.1(@opentelemetry/api@1.9.0)
      '@opentelemetry/propagator-jaeger': 1.30.1(@opentelemetry/api@1.9.0)
      '@opentelemetry/sdk-trace-base': 1.30.1(@opentelemetry/api@1.9.0)
      semver: 7.7.2

  '@opentelemetry/semantic-conventions@1.28.0': {}

  '@opentelemetry/semantic-conventions@1.37.0': {}

  '@opentelemetry/sql-common@0.40.1(@opentelemetry/api@1.9.0)':
    dependencies:
      '@opentelemetry/api': 1.9.0
      '@opentelemetry/core': 1.30.1(@opentelemetry/api@1.9.0)

  '@pkgjs/parseargs@0.11.0':
    optional: true

  '@protobufjs/aspromise@1.1.2': {}

  '@protobufjs/base64@1.1.2': {}

  '@protobufjs/codegen@2.0.4': {}

  '@protobufjs/eventemitter@1.1.0': {}

  '@protobufjs/fetch@1.1.0':
    dependencies:
      '@protobufjs/aspromise': 1.1.2
      '@protobufjs/inquire': 1.1.0

  '@protobufjs/float@1.0.2': {}

  '@protobufjs/inquire@1.1.0': {}

  '@protobufjs/path@1.1.2': {}

  '@protobufjs/pool@1.1.0': {}

  '@protobufjs/utf8@1.1.0': {}

  '@rollup/rollup-android-arm-eabi@4.52.2':
    optional: true

  '@rollup/rollup-android-arm64@4.52.2':
    optional: true

  '@rollup/rollup-darwin-arm64@4.52.2':
    optional: true

  '@rollup/rollup-darwin-x64@4.52.2':
    optional: true

  '@rollup/rollup-freebsd-arm64@4.52.2':
    optional: true

  '@rollup/rollup-freebsd-x64@4.52.2':
    optional: true

  '@rollup/rollup-linux-arm-gnueabihf@4.52.2':
    optional: true

  '@rollup/rollup-linux-arm-musleabihf@4.52.2':
    optional: true

  '@rollup/rollup-linux-arm64-gnu@4.52.2':
    optional: true

  '@rollup/rollup-linux-arm64-musl@4.52.2':
    optional: true

  '@rollup/rollup-linux-loong64-gnu@4.52.2':
    optional: true

  '@rollup/rollup-linux-ppc64-gnu@4.52.2':
    optional: true

  '@rollup/rollup-linux-riscv64-gnu@4.52.2':
    optional: true

  '@rollup/rollup-linux-riscv64-musl@4.52.2':
    optional: true

  '@rollup/rollup-linux-s390x-gnu@4.52.2':
    optional: true

  '@rollup/rollup-linux-x64-gnu@4.52.2':
    optional: true

  '@rollup/rollup-linux-x64-musl@4.52.2':
    optional: true

  '@rollup/rollup-openharmony-arm64@4.52.2':
    optional: true

  '@rollup/rollup-win32-arm64-msvc@4.52.2':
    optional: true

  '@rollup/rollup-win32-ia32-msvc@4.52.2':
    optional: true

  '@rollup/rollup-win32-x64-gnu@4.52.2':
    optional: true

  '@rollup/rollup-win32-x64-msvc@4.52.2':
    optional: true

  '@standard-schema/spec@1.0.0': {}

  '@standard-schema/spec@1.0.0': {}

  '@tsconfig/node10@1.0.11': {}

  '@tsconfig/node12@1.0.11': {}

  '@tsconfig/node14@1.0.3': {}

  '@tsconfig/node16@1.0.4': {}

  '@types/aws-lambda@8.10.147': {}

  '@types/body-parser@1.19.6':
    dependencies:
      '@types/connect': 3.4.38
      '@types/node': 22.18.6

  '@types/bunyan@1.8.11':
    dependencies:
      '@types/node': 22.18.6

  '@types/connect@3.4.38':
    dependencies:
      '@types/node': 22.18.6

  '@types/debug@4.1.12':
    dependencies:
      '@types/ms': 2.1.0

  '@types/estree@1.0.8': {}

  '@types/express-serve-static-core@5.0.7':
    dependencies:
      '@types/node': 22.18.6
      '@types/qs': 6.14.0
      '@types/range-parser': 1.2.7
      '@types/send': 0.17.5

  '@types/express@5.0.3':
    dependencies:
      '@types/body-parser': 1.19.6
      '@types/express-serve-static-core': 5.0.7
      '@types/serve-static': 1.15.8

  '@types/http-errors@2.0.5': {}

  '@types/json-schema@7.0.15': {}

  '@types/memcached@2.2.10':
    dependencies:
      '@types/node': 22.18.6

  '@types/mime@1.3.5': {}

  '@types/ms@2.1.0': {}

  '@types/mysql@2.15.26':
    dependencies:
      '@types/node': 22.18.6

  '@types/node@22.18.6':
    dependencies:
      undici-types: 6.21.0

  '@types/pg-pool@2.0.6':
    dependencies:
      '@types/pg': 8.6.1

  '@types/pg@8.6.1':
    dependencies:
      '@types/node': 22.18.6
      pg-protocol: 1.10.3
      pg-types: 2.2.0

  '@types/qs@6.14.0': {}

  '@types/range-parser@1.2.7': {}

  '@types/send@0.17.5':
    dependencies:
      '@types/mime': 1.3.5
      '@types/node': 22.18.6

  '@types/serve-static@1.15.8':
    dependencies:
      '@types/http-errors': 2.0.5
      '@types/node': 22.18.6
      '@types/send': 0.17.5

  '@types/shimmer@1.2.0': {}

  '@types/tedious@4.0.14':
    dependencies:
      '@types/node': 22.18.6

  '@types/xxhashjs@0.2.4':
    dependencies:
      '@types/node': 22.18.6

  '@typescript-eslint/eslint-plugin@8.44.1(@typescript-eslint/parser@8.44.1(eslint@9.36.0)(typescript@5.9.2))(eslint@9.36.0)(typescript@5.9.2)':
    dependencies:
      '@eslint-community/regexpp': 4.12.1
      '@typescript-eslint/parser': 8.44.1(eslint@9.36.0)(typescript@5.9.2)
      '@typescript-eslint/scope-manager': 8.44.1
      '@typescript-eslint/type-utils': 8.44.1(eslint@9.36.0)(typescript@5.9.2)
      '@typescript-eslint/utils': 8.44.1(eslint@9.36.0)(typescript@5.9.2)
      '@typescript-eslint/visitor-keys': 8.44.1
      eslint: 9.36.0
      graphemer: 1.4.0
      ignore: 7.0.5
      natural-compare: 1.4.0
      ts-api-utils: 2.1.0(typescript@5.9.2)
      typescript: 5.9.2
    transitivePeerDependencies:
      - supports-color

  '@typescript-eslint/parser@8.44.1(eslint@9.36.0)(typescript@5.9.2)':
    dependencies:
      '@typescript-eslint/scope-manager': 8.44.1
      '@typescript-eslint/types': 8.44.1
      '@typescript-eslint/typescript-estree': 8.44.1(typescript@5.9.2)
      '@typescript-eslint/visitor-keys': 8.44.1
      debug: 4.4.3(supports-color@5.5.0)
      eslint: 9.36.0
      typescript: 5.9.2
    transitivePeerDependencies:
      - supports-color

  '@typescript-eslint/project-service@8.44.1(typescript@5.9.2)':
    dependencies:
      '@typescript-eslint/tsconfig-utils': 8.44.1(typescript@5.9.2)
      '@typescript-eslint/types': 8.44.1
      debug: 4.4.3(supports-color@5.5.0)
      typescript: 5.9.2
    transitivePeerDependencies:
      - supports-color

  '@typescript-eslint/scope-manager@8.44.1':
    dependencies:
      '@typescript-eslint/types': 8.44.1
      '@typescript-eslint/visitor-keys': 8.44.1

  '@typescript-eslint/tsconfig-utils@8.44.1(typescript@5.9.2)':
    dependencies:
      typescript: 5.9.2

  '@typescript-eslint/type-utils@8.44.1(eslint@9.36.0)(typescript@5.9.2)':
    dependencies:
      '@typescript-eslint/types': 8.44.1
      '@typescript-eslint/typescript-estree': 8.44.1(typescript@5.9.2)
      '@typescript-eslint/utils': 8.44.1(eslint@9.36.0)(typescript@5.9.2)
      debug: 4.4.3(supports-color@5.5.0)
      eslint: 9.36.0
      ts-api-utils: 2.1.0(typescript@5.9.2)
      typescript: 5.9.2
    transitivePeerDependencies:
      - supports-color

  '@typescript-eslint/types@8.44.1': {}

  '@typescript-eslint/typescript-estree@8.44.1(typescript@5.9.2)':
    dependencies:
      '@typescript-eslint/project-service': 8.44.1(typescript@5.9.2)
      '@typescript-eslint/tsconfig-utils': 8.44.1(typescript@5.9.2)
      '@typescript-eslint/types': 8.44.1
      '@typescript-eslint/visitor-keys': 8.44.1
      debug: 4.4.3(supports-color@5.5.0)
      fast-glob: 3.3.3
      is-glob: 4.0.3
      minimatch: 9.0.5
      semver: 7.7.2
      ts-api-utils: 2.1.0(typescript@5.9.2)
      typescript: 5.9.2
    transitivePeerDependencies:
      - supports-color

  '@typescript-eslint/utils@8.44.1(eslint@9.36.0)(typescript@5.9.2)':
    dependencies:
      '@eslint-community/eslint-utils': 4.9.0(eslint@9.36.0)
      '@typescript-eslint/scope-manager': 8.44.1
      '@typescript-eslint/types': 8.44.1
      '@typescript-eslint/typescript-estree': 8.44.1(typescript@5.9.2)
      eslint: 9.36.0
      typescript: 5.9.2
    transitivePeerDependencies:
      - supports-color

  '@typescript-eslint/visitor-keys@8.44.1':
    dependencies:
      '@typescript-eslint/types': 8.44.1
      eslint-visitor-keys: 4.2.1

  '@vitest/expect@2.1.9':
    dependencies:
      '@vitest/spy': 2.1.9
      '@vitest/utils': 2.1.9
      chai: 5.3.3
      tinyrainbow: 1.2.0

  '@vitest/mocker@2.1.9(vite@6.3.6(@types/node@22.18.6))':
    dependencies:
      '@vitest/spy': 2.1.9
      estree-walker: 3.0.3
      magic-string: 0.30.19
    optionalDependencies:
      vite: 6.3.6(@types/node@22.18.6)

  '@vitest/pretty-format@2.1.9':
    dependencies:
      tinyrainbow: 1.2.0

  '@vitest/runner@2.1.9':
    dependencies:
      '@vitest/utils': 2.1.9
      pathe: 1.1.2

  '@vitest/snapshot@2.1.9':
    dependencies:
      '@vitest/pretty-format': 2.1.9
      magic-string: 0.30.19
      pathe: 1.1.2

  '@vitest/spy@2.1.9':
    dependencies:
      tinyspy: 3.0.2

  '@vitest/utils@2.1.9':
    dependencies:
      '@vitest/pretty-format': 2.1.9
      loupe: 3.2.1
      tinyrainbow: 1.2.0

  accepts@1.3.8:
    dependencies:
      mime-types: 2.1.35
      negotiator: 0.6.3

  accepts@2.0.0:
    dependencies:
      mime-types: 3.0.1
      negotiator: 1.0.0

  acorn-import-attributes@1.9.5(acorn@8.15.0):
    dependencies:
      acorn: 8.15.0

  acorn-jsx@5.3.2(acorn@8.15.0):
    dependencies:
      acorn: 8.15.0

  acorn-walk@8.3.4:
    dependencies:
      acorn: 8.15.0

  acorn@8.15.0: {}

  agent-base@7.1.4: {}

  ajv@6.12.6:
    dependencies:
      fast-deep-equal: 3.1.3
      fast-json-stable-stringify: 2.1.0
      json-schema-traverse: 0.4.1
      uri-js: 4.4.1

  ansi-regex@4.1.1: {}

  ansi-regex@5.0.1: {}

  ansi-regex@6.2.2: {}

  ansi-styles@4.3.0:
    dependencies:
      color-convert: 2.0.1

  ansi-styles@6.2.3: {}

  any-promise@1.3.0: {}

  anymatch@3.1.3:
    dependencies:
      normalize-path: 3.0.0
      picomatch: 2.3.1

  arg@4.1.3: {}

  argparse@2.0.1: {}

  array-flatten@1.1.1: {}

  assertion-error@2.0.1: {}

  balanced-match@3.0.1: {}

  bignumber.js@9.3.1: {}

  binary-extensions@2.3.0: {}

  body-parser@1.20.3:
    dependencies:
      bytes: 3.1.2
      content-type: 1.0.5
      debug: 2.6.9
      depd: 2.0.0
      destroy: 1.2.0
      http-errors: 2.0.0
      iconv-lite: 0.4.24
      on-finished: 2.4.1
      qs: 6.13.0
      raw-body: 2.5.2
      type-is: 1.6.18
      unpipe: 1.0.0
    transitivePeerDependencies:
      - supports-color

  body-parser@2.2.0:
    dependencies:
      bytes: 3.1.2
      content-type: 1.0.5
      debug: 4.4.3(supports-color@5.5.0)
      http-errors: 2.0.0
      iconv-lite: 0.6.3
      on-finished: 2.4.1
      qs: 6.14.0
      raw-body: 3.0.1
      type-is: 2.0.1
    transitivePeerDependencies:
      - supports-color

  brace-expansion@4.0.1:
    dependencies:
      balanced-match: 3.0.1

  braces@3.0.3:
    dependencies:
      fill-range: 7.1.1

  bundle-require@5.1.0(esbuild@0.25.10):
    dependencies:
      esbuild: 0.25.10
      load-tsconfig: 0.2.5

  bytes@3.1.2: {}

  cac@6.7.14: {}

  call-bind-apply-helpers@1.0.2:
    dependencies:
      es-errors: 1.3.0
      function-bind: 1.1.2

  call-bound@1.0.4:
    dependencies:
      call-bind-apply-helpers: 1.0.2
      get-intrinsic: 1.3.0

  callsites@3.1.0: {}

  canonicalize@1.0.8: {}

  chai@5.3.3:
    dependencies:
      assertion-error: 2.0.1
      check-error: 2.1.1
      deep-eql: 5.0.2
      loupe: 3.2.1
      pathval: 2.0.1

  chalk@4.1.2:
    dependencies:
      ansi-styles: 4.3.0
      supports-color: 7.2.0

  check-error@2.1.1: {}

  chokidar@3.6.0:
    dependencies:
      anymatch: 3.1.3
      braces: 3.0.3
      glob-parent: 5.1.2
      is-binary-path: 2.1.0
      is-glob: 4.0.3
      normalize-path: 3.0.0
      readdirp: 3.6.0
    optionalDependencies:
      fsevents: 2.3.3

  chokidar@4.0.3:
    dependencies:
      readdirp: 4.1.2

  cjs-module-lexer@1.4.3: {}

  cliui@8.0.1:
    dependencies:
      string-width: 4.2.3
      strip-ansi: 6.0.1
      wrap-ansi: 7.0.0

  color-convert@2.0.1:
    dependencies:
      color-name: 1.1.4

  color-name@1.1.4: {}

  commander@4.1.1: {}

  confbox@0.1.8: {}

  consola@3.4.2: {}

  content-disposition@0.5.4:
    dependencies:
      safe-buffer: 5.2.1

  content-disposition@1.0.0:
    dependencies:
      safe-buffer: 5.2.1

  content-type@1.0.5: {}

  cookie-signature@1.0.6: {}

  cookie-signature@1.2.2: {}

  cookie@0.7.1: {}

  cookie@0.7.2: {}

  cors@2.8.5:
    dependencies:
      object-assign: 4.1.1
      vary: 1.1.2

  create-require@1.1.1: {}

  cross-fetch@4.1.0:
    dependencies:
      node-fetch: 2.7.0
    transitivePeerDependencies:
      - encoding

  cross-spawn@7.0.6:
    dependencies:
      path-key: 3.1.1
      shebang-command: 2.0.0
      which: 2.0.2

  cuint@0.2.2: {}

  debug@2.6.9:
    dependencies:
      ms: 2.0.0

  debug@4.4.3(supports-color@5.5.0):
    dependencies:
      ms: 2.1.3
    optionalDependencies:
      supports-color: 5.5.0

  deep-eql@5.0.2: {}

  deep-is@0.1.4: {}

  depd@2.0.0: {}

  destroy@1.2.0: {}

  diff@4.0.2: {}

  dunder-proto@1.0.1:
    dependencies:
      call-bind-apply-helpers: 1.0.2
      es-errors: 1.3.0
      gopd: 1.2.0

  eastasianwidth@0.2.0: {}

  ee-first@1.1.1: {}

  emoji-regex@8.0.0: {}

  emoji-regex@9.2.2: {}

  encodeurl@1.0.2: {}

  encodeurl@2.0.0: {}

  es-define-property@1.0.1: {}

  es-errors@1.3.0: {}

  es-module-lexer@1.7.0: {}

  es-object-atoms@1.1.1:
    dependencies:
      es-errors: 1.3.0

  esbuild@0.25.10:
    optionalDependencies:
      '@esbuild/aix-ppc64': 0.25.10
      '@esbuild/android-arm': 0.25.10
      '@esbuild/android-arm64': 0.25.10
      '@esbuild/android-x64': 0.25.10
      '@esbuild/darwin-arm64': 0.25.10
      '@esbuild/darwin-x64': 0.25.10
      '@esbuild/freebsd-arm64': 0.25.10
      '@esbuild/freebsd-x64': 0.25.10
      '@esbuild/linux-arm': 0.25.10
      '@esbuild/linux-arm64': 0.25.10
      '@esbuild/linux-ia32': 0.25.10
      '@esbuild/linux-loong64': 0.25.10
      '@esbuild/linux-mips64el': 0.25.10
      '@esbuild/linux-ppc64': 0.25.10
      '@esbuild/linux-riscv64': 0.25.10
      '@esbuild/linux-s390x': 0.25.10
      '@esbuild/linux-x64': 0.25.10
      '@esbuild/netbsd-arm64': 0.25.10
      '@esbuild/netbsd-x64': 0.25.10
      '@esbuild/openbsd-arm64': 0.25.10
      '@esbuild/openbsd-x64': 0.25.10
      '@esbuild/openharmony-arm64': 0.25.10
      '@esbuild/sunos-x64': 0.25.10
      '@esbuild/win32-arm64': 0.25.10
      '@esbuild/win32-ia32': 0.25.10
      '@esbuild/win32-x64': 0.25.10

  escalade@3.2.0: {}

  escape-html@1.0.3: {}

  escape-string-regexp@4.0.0: {}

  eslint-scope@8.4.0:
    dependencies:
      esrecurse: 4.3.0
      estraverse: 5.3.0

  eslint-visitor-keys@3.4.3: {}

  eslint-visitor-keys@4.2.1: {}

  eslint@9.36.0:
    dependencies:
      '@eslint-community/eslint-utils': 4.9.0(eslint@9.36.0)
      '@eslint-community/regexpp': 4.12.1
      '@eslint/config-array': 0.21.0
      '@eslint/config-helpers': 0.3.1
      '@eslint/core': 0.15.2
      '@eslint/eslintrc': 3.3.1
      '@eslint/js': 9.36.0
      '@eslint/plugin-kit': 0.3.5
      '@humanfs/node': 0.16.7
      '@humanwhocodes/module-importer': 1.0.1
      '@humanwhocodes/retry': 0.4.3
      '@types/estree': 1.0.8
      '@types/json-schema': 7.0.15
      ajv: 6.12.6
      chalk: 4.1.2
      cross-spawn: 7.0.6
      debug: 4.4.3(supports-color@5.5.0)
      escape-string-regexp: 4.0.0
      eslint-scope: 8.4.0
      eslint-visitor-keys: 4.2.1
      espree: 10.4.0
      esquery: 1.6.0
      esutils: 2.0.3
      fast-deep-equal: 3.1.3
      file-entry-cache: 8.0.0
      find-up: 5.0.0
      glob-parent: 6.0.2
      ignore: 5.3.2
      imurmurhash: 0.1.4
      is-glob: 4.0.3
      json-stable-stringify-without-jsonify: 1.0.1
      lodash.merge: 4.6.2
      minimatch: 3.1.2
      natural-compare: 1.4.0
      optionator: 0.9.4
    transitivePeerDependencies:
      - supports-color

  espree@10.4.0:
    dependencies:
      acorn: 8.15.0
      acorn-jsx: 5.3.2(acorn@8.15.0)
      eslint-visitor-keys: 4.2.1

  esquery@1.6.0:
    dependencies:
      estraverse: 5.3.0

  esrecurse@4.3.0:
    dependencies:
      estraverse: 5.3.0

  estraverse@5.3.0: {}

  estree-walker@3.0.3:
    dependencies:
      '@types/estree': 1.0.8

  esutils@2.0.3: {}

  etag@1.8.1: {}

  eventsource-parser@3.0.6: {}

  eventsource@3.0.7:
    dependencies:
      eventsource-parser: 3.0.6

  expect-type@1.2.2: {}

  express-rate-limit@7.5.1(express@5.1.0):
    dependencies:
      express: 5.1.0

  express@4.21.2:
    dependencies:
      accepts: 1.3.8
      array-flatten: 1.1.1
      body-parser: 1.20.3
      content-disposition: 0.5.4
      content-type: 1.0.5
      cookie: 0.7.1
      cookie-signature: 1.0.6
      debug: 2.6.9
      depd: 2.0.0
      encodeurl: 2.0.0
      escape-html: 1.0.3
      etag: 1.8.1
      finalhandler: 1.3.1
      fresh: 0.5.2
      http-errors: 2.0.0
      merge-descriptors: 1.0.3
      methods: 1.1.2
      on-finished: 2.4.1
      parseurl: 1.3.3
      path-to-regexp: 0.1.12
      proxy-addr: 2.0.7
      qs: 6.13.0
      range-parser: 1.2.1
      safe-buffer: 5.2.1
      send: 0.19.0
      serve-static: 1.16.2
      setprototypeof: 1.2.0
      statuses: 2.0.1
      type-is: 1.6.18
      utils-merge: 1.0.1
      vary: 1.1.2
    transitivePeerDependencies:
      - supports-color

  express@5.1.0:
    dependencies:
      accepts: 2.0.0
      body-parser: 2.2.0
      content-disposition: 1.0.0
      content-type: 1.0.5
      cookie: 0.7.2
      cookie-signature: 1.2.2
      debug: 4.4.3(supports-color@5.5.0)
      encodeurl: 2.0.0
      escape-html: 1.0.3
      etag: 1.8.1
      finalhandler: 2.1.0
      fresh: 2.0.0
      http-errors: 2.0.0
      merge-descriptors: 2.0.0
      mime-types: 3.0.1
      on-finished: 2.4.1
      once: 1.4.0
      parseurl: 1.3.3
      proxy-addr: 2.0.7
      qs: 6.14.0
      range-parser: 1.2.1
      router: 2.2.0
      send: 1.2.0
      serve-static: 2.2.0
      statuses: 2.0.2
      type-is: 2.0.1
      vary: 1.1.2
    transitivePeerDependencies:
      - supports-color

  extend@3.0.2: {}

  fast-deep-equal@3.1.3: {}

  fast-glob@3.3.3:
    dependencies:
      '@nodelib/fs.stat': 2.0.5
      '@nodelib/fs.walk': 1.2.8
      glob-parent: 5.1.2
      merge2: 1.4.1
      micromatch: 4.0.8

  fast-json-stable-stringify@2.1.0: {}

  fast-levenshtein@2.0.6: {}

  fastq@1.19.1:
    dependencies:
      reusify: 1.1.0

  fdir@6.5.0(picomatch@4.0.3):
    optionalDependencies:
      picomatch: 4.0.3

  file-entry-cache@8.0.0:
    dependencies:
      flat-cache: 4.0.1

  fill-range@7.1.1:
    dependencies:
      to-regex-range: 5.0.1

  finalhandler@1.3.1:
    dependencies:
      debug: 2.6.9
      encodeurl: 2.0.0
      escape-html: 1.0.3
      on-finished: 2.4.1
      parseurl: 1.3.3
      statuses: 2.0.1
      unpipe: 1.0.0
    transitivePeerDependencies:
      - supports-color

  finalhandler@2.1.0:
    dependencies:
      debug: 4.4.3(supports-color@5.5.0)
      encodeurl: 2.0.0
      escape-html: 1.0.3
      on-finished: 2.4.1
      parseurl: 1.3.3
      statuses: 2.0.2
    transitivePeerDependencies:
      - supports-color

  find-up@5.0.0:
    dependencies:
      locate-path: 6.0.0
      path-exists: 4.0.0

  fix-dts-default-cjs-exports@1.0.1:
    dependencies:
      magic-string: 0.30.19
      mlly: 1.8.0
      rollup: 4.52.2

  flat-cache@4.0.1:
    dependencies:
      flatted: 3.3.3
      keyv: 4.5.4

  flatted@3.3.3: {}

  foreground-child@3.3.1:
    dependencies:
      cross-spawn: 7.0.6
      signal-exit: 4.1.0

  forwarded-parse@2.1.2: {}

  forwarded@0.2.0: {}

  fresh@0.5.2: {}

  fresh@2.0.0: {}

  fsevents@2.3.3:
    optional: true

  function-bind@1.1.2: {}

  gaxios@6.7.1:
    dependencies:
      extend: 3.0.2
      https-proxy-agent: 7.0.6
      is-stream: 2.0.1
      node-fetch: 2.7.0
      uuid: 9.0.1
    transitivePeerDependencies:
      - encoding
      - supports-color

  gcp-metadata@6.1.1:
    dependencies:
      gaxios: 6.7.1
      google-logging-utils: 0.0.2
      json-bigint: 1.0.0
    transitivePeerDependencies:
      - encoding
      - supports-color

  get-caller-file@2.0.5: {}

  get-intrinsic@1.3.0:
    dependencies:
      call-bind-apply-helpers: 1.0.2
      es-define-property: 1.0.1
      es-errors: 1.3.0
      es-object-atoms: 1.1.1
      function-bind: 1.1.2
      get-proto: 1.0.1
      gopd: 1.2.0
      has-symbols: 1.1.0
      hasown: 2.0.2
      math-intrinsics: 1.1.0

  get-proto@1.0.1:
    dependencies:
      dunder-proto: 1.0.1
      es-object-atoms: 1.1.1

  glob-parent@5.1.2:
    dependencies:
      is-glob: 4.0.3

  glob-parent@6.0.2:
    dependencies:
      is-glob: 4.0.3

  glob@10.4.5:
    dependencies:
      foreground-child: 3.3.1
      jackspeak: 3.4.3
      minimatch: 9.0.5
      minipass: 7.1.2
      package-json-from-dist: 1.0.1
      path-scurry: 1.11.1

  globals@14.0.0: {}

  google-logging-utils@0.0.2: {}

  gopd@1.2.0: {}

  graphemer@1.4.0: {}

  has-flag@3.0.0: {}

  has-flag@4.0.0: {}

  has-symbols@1.1.0: {}

  hash.js@1.1.7:
    dependencies:
      inherits: 2.0.4
      minimalistic-assert: 1.0.1

  hasown@2.0.2:
    dependencies:
      function-bind: 1.1.2

  http-errors@2.0.0:
    dependencies:
      depd: 2.0.0
      inherits: 2.0.4
      setprototypeof: 1.2.0
      statuses: 2.0.1
      toidentifier: 1.0.1

  https-proxy-agent@7.0.6:
    dependencies:
      agent-base: 7.1.4
      debug: 4.4.3(supports-color@5.5.0)
    transitivePeerDependencies:
      - supports-color

  iconv-lite@0.4.24:
    dependencies:
      safer-buffer: 2.1.2

  iconv-lite@0.6.3:
    dependencies:
      safer-buffer: 2.1.2

  iconv-lite@0.7.0:
    dependencies:
      safer-buffer: 2.1.2

  ignore-by-default@1.0.1: {}

  ignore@5.3.2: {}

  ignore@7.0.5: {}

  import-fresh@3.3.1:
    dependencies:
      parent-module: 1.0.1
      resolve-from: 4.0.0

  import-in-the-middle@1.14.4:
    dependencies:
      acorn: 8.15.0
      acorn-import-attributes: 1.9.5(acorn@8.15.0)
      cjs-module-lexer: 1.4.3
      module-details-from-path: 1.0.4

  imurmurhash@0.1.4: {}

  inherits@2.0.4: {}

<<<<<<< HEAD
  inngest@3.42.3(express@4.21.2)(typescript@5.7.3)(zod@3.25.76):
=======
  inngest@3.43.1(express@4.21.2)(typescript@5.9.2)(zod@4.1.11):
>>>>>>> 3ffc09a0
    dependencies:
      '@bufbuild/protobuf': 2.9.0
      '@inngest/ai': 0.1.6
      '@jpwilliams/waitgroup': 2.1.1
      '@opentelemetry/api': 1.9.0
      '@opentelemetry/auto-instrumentations-node': 0.56.1(@opentelemetry/api@1.9.0)
      '@opentelemetry/context-async-hooks': 1.30.1(@opentelemetry/api@1.9.0)
      '@opentelemetry/exporter-trace-otlp-http': 0.57.2(@opentelemetry/api@1.9.0)
      '@opentelemetry/instrumentation': 0.57.2(@opentelemetry/api@1.9.0)
      '@opentelemetry/resources': 1.30.1(@opentelemetry/api@1.9.0)
      '@opentelemetry/sdk-trace-base': 1.30.1(@opentelemetry/api@1.9.0)
      '@standard-schema/spec': 1.0.0
      '@types/debug': 4.1.12
      canonicalize: 1.0.8
      chalk: 4.1.2
      cross-fetch: 4.1.0
      debug: 4.4.3(supports-color@5.5.0)
      hash.js: 1.1.7
      json-stringify-safe: 5.0.1
      ms: 2.1.3
      serialize-error-cjs: 0.1.4
      strip-ansi: 5.2.0
      temporal-polyfill: 0.2.5
<<<<<<< HEAD
      zod: 3.25.76
=======
      zod: 4.1.11
>>>>>>> 3ffc09a0
    optionalDependencies:
      express: 4.21.2
      typescript: 5.9.2
    transitivePeerDependencies:
      - encoding
      - supports-color

  ipaddr.js@1.9.1: {}

  is-binary-path@2.1.0:
    dependencies:
      binary-extensions: 2.3.0

  is-core-module@2.16.1:
    dependencies:
      hasown: 2.0.2

  is-extglob@2.1.1: {}

  is-fullwidth-code-point@3.0.0: {}

  is-glob@4.0.3:
    dependencies:
      is-extglob: 2.1.1

  is-number@7.0.0: {}

  is-promise@4.0.0: {}

  is-stream@2.0.1: {}

  isexe@2.0.0: {}

  jackspeak@3.4.3:
    dependencies:
      '@isaacs/cliui': 8.0.2
    optionalDependencies:
      '@pkgjs/parseargs': 0.11.0

  joycon@3.1.1: {}

  js-yaml@4.1.0:
    dependencies:
      argparse: 2.0.1

  json-bigint@1.0.0:
    dependencies:
      bignumber.js: 9.3.1

  json-buffer@3.0.1: {}

  json-schema-traverse@0.4.1: {}

  json-stable-stringify-without-jsonify@1.0.1: {}

  json-stringify-safe@5.0.1: {}

  keyv@4.5.4:
    dependencies:
      json-buffer: 3.0.1

  levn@0.4.1:
    dependencies:
      prelude-ls: 1.2.1
      type-check: 0.4.0

  lilconfig@3.1.3: {}

  lines-and-columns@1.2.4: {}

  load-tsconfig@0.2.5: {}

  locate-path@6.0.0:
    dependencies:
      p-locate: 5.0.0

  lodash.camelcase@4.3.0: {}

  lodash.merge@4.6.2: {}

  lodash.sortby@4.7.0: {}

  long@5.3.2: {}

  loupe@3.2.1: {}

  lru-cache@10.4.3: {}

  magic-string@0.30.19:
    dependencies:
      '@jridgewell/sourcemap-codec': 1.5.5

  make-error@1.3.6: {}

  math-intrinsics@1.1.0: {}

  media-typer@0.3.0: {}

  media-typer@1.1.0: {}

  merge-descriptors@1.0.3: {}

  merge-descriptors@2.0.0: {}

  merge2@1.4.1: {}

  methods@1.1.2: {}

  micromatch@4.0.8:
    dependencies:
      braces: 3.0.3
      picomatch: 2.3.1

  mime-db@1.52.0: {}

  mime-db@1.54.0: {}

  mime-types@2.1.35:
    dependencies:
      mime-db: 1.52.0

  mime-types@3.0.1:
    dependencies:
      mime-db: 1.54.0

  mime@1.6.0: {}

  minimalistic-assert@1.0.1: {}

  minimatch@3.1.2:
    dependencies:
      brace-expansion: 4.0.1

  minimatch@9.0.5:
    dependencies:
      brace-expansion: 4.0.1

  minipass@7.1.2: {}

  mlly@1.8.0:
    dependencies:
      acorn: 8.15.0
      pathe: 2.0.3
      pkg-types: 1.3.1
      ufo: 1.6.1

  module-details-from-path@1.0.4: {}

  ms@2.0.0: {}

  ms@2.1.3: {}

  mz@2.7.0:
    dependencies:
      any-promise: 1.3.0
      object-assign: 4.1.1
      thenify-all: 1.6.0

  nanoid@3.3.11: {}

  natural-compare@1.4.0: {}

  negotiator@0.6.3: {}

  negotiator@1.0.0: {}

  node-fetch@2.7.0:
    dependencies:
      whatwg-url: 5.0.0

  nodemon@3.1.10:
    dependencies:
      chokidar: 3.6.0
      debug: 4.4.3(supports-color@5.5.0)
      ignore-by-default: 1.0.1
      minimatch: 3.1.2
      pstree.remy: 1.1.8
      semver: 7.7.2
      simple-update-notifier: 2.0.0
      supports-color: 5.5.0
      touch: 3.1.1
      undefsafe: 2.0.5

  normalize-path@3.0.0: {}

  object-assign@4.1.1: {}

  object-inspect@1.13.4: {}

  on-finished@2.4.1:
    dependencies:
      ee-first: 1.1.1

  once@1.4.0:
    dependencies:
      wrappy: 1.0.2

  optionator@0.9.4:
    dependencies:
      deep-is: 0.1.4
      fast-levenshtein: 2.0.6
      levn: 0.4.1
      prelude-ls: 1.2.1
      type-check: 0.4.0
      word-wrap: 1.2.5

  p-limit@3.1.0:
    dependencies:
      yocto-queue: 0.1.0

  p-locate@5.0.0:
    dependencies:
      p-limit: 3.1.0

  package-json-from-dist@1.0.1: {}

  parent-module@1.0.1:
    dependencies:
      callsites: 3.1.0

  parseurl@1.3.3: {}

  path-exists@4.0.0: {}

  path-key@3.1.1: {}

  path-parse@1.0.7: {}

  path-scurry@1.11.1:
    dependencies:
      lru-cache: 10.4.3
      minipass: 7.1.2

  path-to-regexp@0.1.12: {}

  path-to-regexp@8.3.0: {}

  pathe@1.1.2: {}

  pathe@2.0.3: {}

  pathval@2.0.1: {}

  pg-int8@1.0.1: {}

  pg-protocol@1.10.3: {}

  pg-types@2.2.0:
    dependencies:
      pg-int8: 1.0.1
      postgres-array: 2.0.0
      postgres-bytea: 1.0.0
      postgres-date: 1.0.7
      postgres-interval: 1.2.0

  picocolors@1.1.1: {}

  picomatch@2.3.1: {}

  picomatch@4.0.3: {}

  pirates@4.0.7: {}

  pkce-challenge@5.0.0: {}

  pkg-types@1.3.1:
    dependencies:
      confbox: 0.1.8
      mlly: 1.8.0
      pathe: 2.0.3

  postcss-load-config@6.0.1(postcss@8.5.6):
    dependencies:
      lilconfig: 3.1.3
    optionalDependencies:
      postcss: 8.5.6

  postcss@8.5.6:
    dependencies:
      nanoid: 3.3.11
      picocolors: 1.1.1
      source-map-js: 1.2.1

  postgres-array@2.0.0: {}

  postgres-bytea@1.0.0: {}

  postgres-date@1.0.7: {}

  postgres-interval@1.2.0:
    dependencies:
      xtend: 4.0.2

  prelude-ls@1.2.1: {}

  protobufjs@7.5.4:
    dependencies:
      '@protobufjs/aspromise': 1.1.2
      '@protobufjs/base64': 1.1.2
      '@protobufjs/codegen': 2.0.4
      '@protobufjs/eventemitter': 1.1.0
      '@protobufjs/fetch': 1.1.0
      '@protobufjs/float': 1.0.2
      '@protobufjs/inquire': 1.1.0
      '@protobufjs/path': 1.1.2
      '@protobufjs/pool': 1.1.0
      '@protobufjs/utf8': 1.1.0
      '@types/node': 22.18.6
      long: 5.3.2

  proxy-addr@2.0.7:
    dependencies:
      forwarded: 0.2.0
      ipaddr.js: 1.9.1

  pstree.remy@1.1.8: {}

  punycode@2.3.1: {}

  qs@6.13.0:
    dependencies:
      side-channel: 1.1.0

  qs@6.14.0:
    dependencies:
      side-channel: 1.1.0

  queue-microtask@1.2.3: {}

  range-parser@1.2.1: {}

  raw-body@2.5.2:
    dependencies:
      bytes: 3.1.2
      http-errors: 2.0.0
      iconv-lite: 0.4.24
      unpipe: 1.0.0

  raw-body@3.0.1:
    dependencies:
      bytes: 3.1.2
      http-errors: 2.0.0
      iconv-lite: 0.7.0
      unpipe: 1.0.0

  readdirp@3.6.0:
    dependencies:
      picomatch: 2.3.1

  readdirp@4.1.2: {}

  require-directory@2.1.1: {}

  require-in-the-middle@7.5.2:
    dependencies:
      debug: 4.4.3(supports-color@5.5.0)
      module-details-from-path: 1.0.4
      resolve: 1.22.10
    transitivePeerDependencies:
      - supports-color

  resolve-from@4.0.0: {}

  resolve-from@5.0.0: {}

  resolve@1.22.10:
    dependencies:
      is-core-module: 2.16.1
      path-parse: 1.0.7
      supports-preserve-symlinks-flag: 1.0.0

  reusify@1.1.0: {}

  rollup@4.52.2:
    dependencies:
      '@types/estree': 1.0.8
    optionalDependencies:
      '@rollup/rollup-android-arm-eabi': 4.52.2
      '@rollup/rollup-android-arm64': 4.52.2
      '@rollup/rollup-darwin-arm64': 4.52.2
      '@rollup/rollup-darwin-x64': 4.52.2
      '@rollup/rollup-freebsd-arm64': 4.52.2
      '@rollup/rollup-freebsd-x64': 4.52.2
      '@rollup/rollup-linux-arm-gnueabihf': 4.52.2
      '@rollup/rollup-linux-arm-musleabihf': 4.52.2
      '@rollup/rollup-linux-arm64-gnu': 4.52.2
      '@rollup/rollup-linux-arm64-musl': 4.52.2
      '@rollup/rollup-linux-loong64-gnu': 4.52.2
      '@rollup/rollup-linux-ppc64-gnu': 4.52.2
      '@rollup/rollup-linux-riscv64-gnu': 4.52.2
      '@rollup/rollup-linux-riscv64-musl': 4.52.2
      '@rollup/rollup-linux-s390x-gnu': 4.52.2
      '@rollup/rollup-linux-x64-gnu': 4.52.2
      '@rollup/rollup-linux-x64-musl': 4.52.2
      '@rollup/rollup-openharmony-arm64': 4.52.2
      '@rollup/rollup-win32-arm64-msvc': 4.52.2
      '@rollup/rollup-win32-ia32-msvc': 4.52.2
      '@rollup/rollup-win32-x64-gnu': 4.52.2
      '@rollup/rollup-win32-x64-msvc': 4.52.2
      fsevents: 2.3.3

  router@2.2.0:
    dependencies:
      debug: 4.4.3(supports-color@5.5.0)
      depd: 2.0.0
      is-promise: 4.0.0
      parseurl: 1.3.3
      path-to-regexp: 8.3.0
    transitivePeerDependencies:
      - supports-color

  run-parallel@1.2.0:
    dependencies:
      queue-microtask: 1.2.3

  safe-buffer@5.2.1: {}

  safer-buffer@2.1.2: {}

  semver@7.7.2: {}

  send@0.19.0:
    dependencies:
      debug: 2.6.9
      depd: 2.0.0
      destroy: 1.2.0
      encodeurl: 1.0.2
      escape-html: 1.0.3
      etag: 1.8.1
      fresh: 0.5.2
      http-errors: 2.0.0
      mime: 1.6.0
      ms: 2.1.3
      on-finished: 2.4.1
      range-parser: 1.2.1
      statuses: 2.0.1
    transitivePeerDependencies:
      - supports-color

  send@1.2.0:
    dependencies:
      debug: 4.4.3(supports-color@5.5.0)
      encodeurl: 2.0.0
      escape-html: 1.0.3
      etag: 1.8.1
      fresh: 2.0.0
      http-errors: 2.0.0
      mime-types: 3.0.1
      ms: 2.1.3
      on-finished: 2.4.1
      range-parser: 1.2.1
      statuses: 2.0.2
    transitivePeerDependencies:
      - supports-color

  serialize-error-cjs@0.1.4: {}

  serve-static@1.16.2:
    dependencies:
      encodeurl: 2.0.0
      escape-html: 1.0.3
      parseurl: 1.3.3
      send: 0.19.0
    transitivePeerDependencies:
      - supports-color

  serve-static@2.2.0:
    dependencies:
      encodeurl: 2.0.0
      escape-html: 1.0.3
      parseurl: 1.3.3
      send: 1.2.0
    transitivePeerDependencies:
      - supports-color

  setprototypeof@1.2.0: {}

  shebang-command@2.0.0:
    dependencies:
      shebang-regex: 3.0.0

  shebang-regex@3.0.0: {}

  shimmer@1.2.1: {}

  side-channel-list@1.0.0:
    dependencies:
      es-errors: 1.3.0
      object-inspect: 1.13.4

  side-channel-map@1.0.1:
    dependencies:
      call-bound: 1.0.4
      es-errors: 1.3.0
      get-intrinsic: 1.3.0
      object-inspect: 1.13.4

  side-channel-weakmap@1.0.2:
    dependencies:
      call-bound: 1.0.4
      es-errors: 1.3.0
      get-intrinsic: 1.3.0
      object-inspect: 1.13.4
      side-channel-map: 1.0.1

  side-channel@1.1.0:
    dependencies:
      es-errors: 1.3.0
      object-inspect: 1.13.4
      side-channel-list: 1.0.0
      side-channel-map: 1.0.1
      side-channel-weakmap: 1.0.2

  siginfo@2.0.0: {}

  signal-exit@4.1.0: {}

  simple-update-notifier@2.0.0:
    dependencies:
      semver: 7.7.2

  source-map-js@1.2.1: {}

  source-map@0.8.0-beta.0:
    dependencies:
      whatwg-url: 7.1.0

  stackback@0.0.2: {}

  statuses@2.0.1: {}

  statuses@2.0.2: {}

  std-env@3.9.0: {}

  string-width@4.2.3:
    dependencies:
      emoji-regex: 8.0.0
      is-fullwidth-code-point: 3.0.0
      strip-ansi: 6.0.1

  string-width@5.1.2:
    dependencies:
      eastasianwidth: 0.2.0
      emoji-regex: 9.2.2
      strip-ansi: 7.1.2

  strip-ansi@5.2.0:
    dependencies:
      ansi-regex: 4.1.1

  strip-ansi@6.0.1:
    dependencies:
      ansi-regex: 5.0.1

  strip-ansi@7.1.2:
    dependencies:
      ansi-regex: 6.2.2

  strip-json-comments@3.1.1: {}

  sucrase@3.35.0:
    dependencies:
      '@jridgewell/gen-mapping': 0.3.13
      commander: 4.1.1
      glob: 10.4.5
      lines-and-columns: 1.2.4
      mz: 2.7.0
      pirates: 4.0.7
      ts-interface-checker: 0.1.13

  supports-color@5.5.0:
    dependencies:
      has-flag: 3.0.0

  supports-color@7.2.0:
    dependencies:
      has-flag: 4.0.0

  supports-preserve-symlinks-flag@1.0.0: {}

  temporal-polyfill@0.2.5:
    dependencies:
      temporal-spec: 0.2.4

  temporal-spec@0.2.4: {}

  thenify-all@1.6.0:
    dependencies:
      thenify: 3.3.1

  thenify@3.3.1:
    dependencies:
      any-promise: 1.3.0

  tinybench@2.9.0: {}

  tinyexec@0.3.2: {}

  tinyglobby@0.2.15:
    dependencies:
      fdir: 6.5.0(picomatch@4.0.3)
      picomatch: 4.0.3

  tinypool@1.1.1: {}

  tinyrainbow@1.2.0: {}

  tinyspy@3.0.2: {}

  to-regex-range@5.0.1:
    dependencies:
      is-number: 7.0.0

  toidentifier@1.0.1: {}

  touch@3.1.1: {}

  tr46@0.0.3: {}

  tr46@1.0.1:
    dependencies:
      punycode: 2.3.1

  tree-kill@1.2.2: {}

  ts-api-utils@2.1.0(typescript@5.9.2):
    dependencies:
      typescript: 5.9.2

  ts-interface-checker@0.1.13: {}

  ts-node@10.9.2(@types/node@22.18.6)(typescript@5.9.2):
    dependencies:
      '@cspotcode/source-map-support': 0.8.1
      '@tsconfig/node10': 1.0.11
      '@tsconfig/node12': 1.0.11
      '@tsconfig/node14': 1.0.3
      '@tsconfig/node16': 1.0.4
      '@types/node': 22.18.6
      acorn: 8.15.0
      acorn-walk: 8.3.4
      arg: 4.1.3
      create-require: 1.1.1
      diff: 4.0.2
      make-error: 1.3.6
      typescript: 5.9.2
      v8-compile-cache-lib: 3.0.1
      yn: 3.1.1

  tsup@8.5.0(postcss@8.5.6)(typescript@5.9.2):
    dependencies:
      bundle-require: 5.1.0(esbuild@0.25.10)
      cac: 6.7.14
      chokidar: 4.0.3
      consola: 3.4.2
      debug: 4.4.3(supports-color@5.5.0)
      esbuild: 0.25.10
      fix-dts-default-cjs-exports: 1.0.1
      joycon: 3.1.1
      picocolors: 1.1.1
      postcss-load-config: 6.0.1(postcss@8.5.6)
      resolve-from: 5.0.0
      rollup: 4.52.2
      source-map: 0.8.0-beta.0
      sucrase: 3.35.0
      tinyexec: 0.3.2
      tinyglobby: 0.2.15
      tree-kill: 1.2.2
    optionalDependencies:
      postcss: 8.5.6
      typescript: 5.9.2
    transitivePeerDependencies:
      - jiti
      - supports-color
      - tsx
      - yaml

  type-check@0.4.0:
    dependencies:
      prelude-ls: 1.2.1

  type-is@1.6.18:
    dependencies:
      media-typer: 0.3.0
      mime-types: 2.1.35

  type-is@2.0.1:
    dependencies:
      content-type: 1.0.5
      media-typer: 1.1.0
      mime-types: 3.0.1

  typescript-eslint@8.44.1(eslint@9.36.0)(typescript@5.9.2):
    dependencies:
      '@typescript-eslint/eslint-plugin': 8.44.1(@typescript-eslint/parser@8.44.1(eslint@9.36.0)(typescript@5.9.2))(eslint@9.36.0)(typescript@5.9.2)
      '@typescript-eslint/parser': 8.44.1(eslint@9.36.0)(typescript@5.9.2)
      '@typescript-eslint/typescript-estree': 8.44.1(typescript@5.9.2)
      '@typescript-eslint/utils': 8.44.1(eslint@9.36.0)(typescript@5.9.2)
      eslint: 9.36.0
      typescript: 5.9.2
    transitivePeerDependencies:
      - supports-color

  typescript@5.9.2: {}

  ufo@1.6.1: {}

  undefsafe@2.0.5: {}

  undici-types@6.21.0: {}

  unpipe@1.0.0: {}

  uri-js@4.4.1:
    dependencies:
      punycode: 2.3.1

  utils-merge@1.0.1: {}

  uuid@9.0.1: {}

  v8-compile-cache-lib@3.0.1: {}

  vary@1.1.2: {}

  vite-node@2.1.9(@types/node@22.18.6):
    dependencies:
      cac: 6.7.14
      debug: 4.4.3(supports-color@5.5.0)
      es-module-lexer: 1.7.0
      pathe: 1.1.2
      vite: 6.3.6(@types/node@22.18.6)
    transitivePeerDependencies:
      - '@types/node'
      - jiti
      - less
      - lightningcss
      - sass
      - sass-embedded
      - stylus
      - sugarss
      - supports-color
      - terser
      - tsx
      - yaml

  vite@6.3.6(@types/node@22.18.6):
    dependencies:
      esbuild: 0.25.10
      fdir: 6.5.0(picomatch@4.0.3)
      picomatch: 4.0.3
      postcss: 8.5.6
      rollup: 4.52.2
      tinyglobby: 0.2.15
    optionalDependencies:
      '@types/node': 22.18.6
      fsevents: 2.3.3

  vitest@2.1.9(@types/node@22.18.6):
    dependencies:
      '@vitest/expect': 2.1.9
      '@vitest/mocker': 2.1.9(vite@6.3.6(@types/node@22.18.6))
      '@vitest/pretty-format': 2.1.9
      '@vitest/runner': 2.1.9
      '@vitest/snapshot': 2.1.9
      '@vitest/spy': 2.1.9
      '@vitest/utils': 2.1.9
      chai: 5.3.3
      debug: 4.4.3(supports-color@5.5.0)
      expect-type: 1.2.2
      magic-string: 0.30.19
      pathe: 1.1.2
      std-env: 3.9.0
      tinybench: 2.9.0
      tinyexec: 0.3.2
      tinypool: 1.1.1
      tinyrainbow: 1.2.0
      vite: 6.3.6(@types/node@22.18.6)
      vite-node: 2.1.9(@types/node@22.18.6)
      why-is-node-running: 2.3.0
    optionalDependencies:
      '@types/node': 22.18.6
    transitivePeerDependencies:
      - jiti
      - less
      - lightningcss
      - msw
      - sass
      - sass-embedded
      - stylus
      - sugarss
      - supports-color
      - terser
      - tsx
      - yaml

  webidl-conversions@3.0.1: {}

  webidl-conversions@4.0.2: {}

  whatwg-url@5.0.0:
    dependencies:
      tr46: 0.0.3
      webidl-conversions: 3.0.1

  whatwg-url@7.1.0:
    dependencies:
      lodash.sortby: 4.7.0
      tr46: 1.0.1
      webidl-conversions: 4.0.2

  which@2.0.2:
    dependencies:
      isexe: 2.0.0

  why-is-node-running@2.3.0:
    dependencies:
      siginfo: 2.0.0
      stackback: 0.0.2

  word-wrap@1.2.5: {}

  wrap-ansi@7.0.0:
    dependencies:
      ansi-styles: 4.3.0
      string-width: 4.2.3
      strip-ansi: 6.0.1

  wrap-ansi@8.1.0:
    dependencies:
      ansi-styles: 6.2.3
      string-width: 5.1.2
      strip-ansi: 7.1.2

  wrappy@1.0.2: {}

  xtend@4.0.2: {}

  xxhashjs@0.2.2:
    dependencies:
      cuint: 0.2.2

  y18n@5.0.8: {}

  yargs-parser@21.1.1: {}

  yargs@17.7.2:
    dependencies:
      cliui: 8.0.1
      escalade: 3.2.0
      get-caller-file: 2.0.5
      require-directory: 2.1.1
      string-width: 4.2.3
      y18n: 5.0.8
      yargs-parser: 21.1.1

  yn@3.1.1: {}

  yocto-queue@0.1.0: {}

<<<<<<< HEAD
  zod-to-json-schema@3.24.3(zod@3.25.76):
    dependencies:
      zod: 3.25.76

  zod@3.25.76: {}
=======
  zod-to-json-schema@3.24.6(zod@3.25.76):
    dependencies:
      zod: 3.25.76

  zod@3.25.76: {}

  zod@4.1.11: {}
>>>>>>> 3ffc09a0
<|MERGE_RESOLUTION|>--- conflicted
+++ resolved
@@ -37,15 +37,6 @@
       xxhashjs:
         specifier: ^0.2.2
         version: 0.2.2
-<<<<<<< HEAD
-      zod:
-        specifier: ^3.25.76
-        version: 3.25.76
-      zod-to-json-schema:
-        specifier: ^3.24.3
-        version: 3.24.3(zod@3.25.76)
-=======
->>>>>>> 3ffc09a0
     devDependencies:
       '@types/express':
         specifier: ^5.0.0
@@ -57,13 +48,8 @@
         specifier: ^0.2.4
         version: 0.2.4
       inngest:
-<<<<<<< HEAD
-        specifier: 3.42.3
-        version: 3.42.3(express@4.21.2)(typescript@5.7.3)(zod@3.25.76)
-=======
         specifier: 3.43.1
         version: 3.43.1(express@4.21.2)(typescript@5.9.2)(zod@4.1.11)
->>>>>>> 3ffc09a0
       nodemon:
         specifier: ^3.0.2
         version: 3.1.10
@@ -1717,13 +1703,8 @@
   inherits@2.0.4:
     resolution: {integrity: sha512-k/vGaX4/Yla3WzyMCvTQOXYeIHvqOKtnqBduzTHpzpQZzAskKMhZ2K+EnBiSM9zGSoIFeMpXKxa4dYeZIQqewQ==}
 
-<<<<<<< HEAD
-  inngest@3.42.3:
-    resolution: {integrity: sha512-jhN0jIKFnzB+zuYElKhzJ0MHVvl0AbhjPo2qcWpwjapT+t6jIV3/wqOCP0sGgMVbeluGqC6YxewJInlBTJ933A==}
-=======
   inngest@3.43.1:
     resolution: {integrity: sha512-zG+BuENQFPUFNVM2sZRRhDXDTh3PAH6KPuus9a/ZTu7LGnAvE+HvHZFmRcBND2LFN6phQ6sIyqB34LV90wg3IA==}
->>>>>>> 3ffc09a0
     engines: {node: '>=20'}
     peerDependencies:
       '@sveltejs/kit': '>=1.27.3'
@@ -2642,12 +2623,11 @@
 
   zod@3.25.76:
     resolution: {integrity: sha512-gzUt/qt81nXsFGKIFcC3YnfEAx5NkunCfnDlvuBSSFS02bcXu4Lmea0AFIUwbLWxWPx3d9p8S5QoaujKcNQxcQ==}
-<<<<<<< HEAD
-=======
+  zod@3.25.76:
+    resolution: {integrity: sha512-gzUt/qt81nXsFGKIFcC3YnfEAx5NkunCfnDlvuBSSFS02bcXu4Lmea0AFIUwbLWxWPx3d9p8S5QoaujKcNQxcQ==}
 
   zod@4.1.11:
     resolution: {integrity: sha512-WPsqwxITS2tzx1bzhIKsEs19ABD5vmCVa4xBo2tq/SrV4RNZtfws1EnCWQXM6yh8bD08a1idvkB5MZSBiZsjwg==}
->>>>>>> 3ffc09a0
 
 snapshots:
 
@@ -2660,75 +2640,6 @@
   '@dmitryrechkin/json-schema-to-zod@1.0.1':
     dependencies:
       zod: 3.25.76
-<<<<<<< HEAD
-
-  '@esbuild/aix-ppc64@0.21.5':
-    optional: true
-
-  '@esbuild/aix-ppc64@0.24.2':
-    optional: true
-
-  '@esbuild/android-arm64@0.21.5':
-    optional: true
-
-  '@esbuild/android-arm64@0.24.2':
-    optional: true
-
-  '@esbuild/android-arm@0.21.5':
-    optional: true
-
-  '@esbuild/android-arm@0.24.2':
-    optional: true
-
-  '@esbuild/android-x64@0.21.5':
-    optional: true
-
-  '@esbuild/android-x64@0.24.2':
-    optional: true
-
-  '@esbuild/darwin-arm64@0.21.5':
-    optional: true
-
-  '@esbuild/darwin-arm64@0.24.2':
-    optional: true
-
-  '@esbuild/darwin-x64@0.21.5':
-    optional: true
-
-  '@esbuild/darwin-x64@0.24.2':
-    optional: true
-
-  '@esbuild/freebsd-arm64@0.21.5':
-    optional: true
-
-  '@esbuild/freebsd-arm64@0.24.2':
-    optional: true
-
-  '@esbuild/freebsd-x64@0.21.5':
-    optional: true
-
-  '@esbuild/freebsd-x64@0.24.2':
-    optional: true
-
-  '@esbuild/linux-arm64@0.21.5':
-    optional: true
-
-  '@esbuild/linux-arm64@0.24.2':
-    optional: true
-
-  '@esbuild/linux-arm@0.21.5':
-    optional: true
-
-  '@esbuild/linux-arm@0.24.2':
-    optional: true
-
-  '@esbuild/linux-ia32@0.21.5':
-    optional: true
-
-  '@esbuild/linux-ia32@0.24.2':
-    optional: true
-=======
->>>>>>> 3ffc09a0
 
   '@esbuild/aix-ppc64@0.25.10':
     optional: true
@@ -2923,15 +2834,9 @@
       express: 5.1.0
       express-rate-limit: 7.5.1(express@5.1.0)
       pkce-challenge: 5.0.0
-<<<<<<< HEAD
-      raw-body: 3.0.0
-      zod: 3.25.76
-      zod-to-json-schema: 3.24.3(zod@3.25.76)
-=======
       raw-body: 3.0.1
       zod: 3.25.76
       zod-to-json-schema: 3.24.6(zod@3.25.76)
->>>>>>> 3ffc09a0
     transitivePeerDependencies:
       - supports-color
 
@@ -3713,8 +3618,6 @@
 
   '@standard-schema/spec@1.0.0': {}
 
-  '@standard-schema/spec@1.0.0': {}
-
   '@tsconfig/node10@1.0.11': {}
 
   '@tsconfig/node12@1.0.11': {}
@@ -4619,11 +4522,7 @@
 
   inherits@2.0.4: {}
 
-<<<<<<< HEAD
-  inngest@3.42.3(express@4.21.2)(typescript@5.7.3)(zod@3.25.76):
-=======
   inngest@3.43.1(express@4.21.2)(typescript@5.9.2)(zod@4.1.11):
->>>>>>> 3ffc09a0
     dependencies:
       '@bufbuild/protobuf': 2.9.0
       '@inngest/ai': 0.1.6
@@ -4647,11 +4546,8 @@
       serialize-error-cjs: 0.1.4
       strip-ansi: 5.2.0
       temporal-polyfill: 0.2.5
-<<<<<<< HEAD
       zod: 3.25.76
-=======
       zod: 4.1.11
->>>>>>> 3ffc09a0
     optionalDependencies:
       express: 4.21.2
       typescript: 5.9.2
@@ -5513,18 +5409,11 @@
 
   yocto-queue@0.1.0: {}
 
-<<<<<<< HEAD
-  zod-to-json-schema@3.24.3(zod@3.25.76):
+  zod-to-json-schema@3.24.6(zod@3.25.76):
     dependencies:
       zod: 3.25.76
 
   zod@3.25.76: {}
-=======
-  zod-to-json-schema@3.24.6(zod@3.25.76):
-    dependencies:
-      zod: 3.25.76
-
   zod@3.25.76: {}
 
-  zod@4.1.11: {}
->>>>>>> 3ffc09a0
+  zod@4.1.11: {}