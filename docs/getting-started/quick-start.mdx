--- conflicted
+++ resolved
@@ -139,28 +139,7 @@
   "[Network](/concepts/networks)." "Networks" are used to create stateful
   workflows with one or more Agents that can call tools.
 
-<<<<<<< HEAD
-We'll start by creating a second _"Database Security"_ Agent:
-
-```ts index.ts
-import { createAgent, anthropic } from "@inngest/agent-kit";
-
-// ...
-
-const securityAgent = createAgent({
-  name: "Database Security Expert",
-  description:
-    "Provides expert guidance on PostgreSQL security, access control, audit logging, and compliance best practices",
-  system:
-    "You are a PostgreSQL security expert. " +
-    "You only provide answers to questions linked to PostgreSQL security topics such as encryption, access control, audit logging, and compliance best practices.",
-  model: anthropic({
-    model: "claude-3-5-haiku-latest",
-    max_tokens: 1000,
-  }),
-});
-```
-=======
+
   We'll start by creating a second _"Database Security"_ Agent:
 
   ```ts index.ts
@@ -181,7 +160,6 @@
     }),
   });
   ```
->>>>>>> 9e4f342d
 
 We can now create a network combining our _"Database Administrator"_ and _"Database Security"_ Agents, which enables us to answer more complex questions.
 
