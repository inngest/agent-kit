---
title: State
description: 'Shared memory, history, and key-value state for Agents and Networks.'
icon: 'database'
iconType: 'regular'
---

State is shared memory, or context, that is be passed between different [Agents](/concepts/agents) in a [Networks](/concepts/networks). State is used to store message history and any arbitrary data from Tools.

State is what enables agent workflows to execute in a loop and contextually make decisions. Agents continuously build upon and leverage this context to complete complex tasks.

AgentKit's State stores data in two ways:

- **History of messages** - A list of prompts, responses, and tool calls.
- **Key-value storage** - Simple storage for sharing data between agent calls and tool calls.

Both history and key-value data are used automatically by the Network to store and provide context to the next Agent.

## History

The history system maintains a chronological record of all Agent interactions in your Network.

Each interaction is stored as an `InferenceResult`. Refer to the [InferenceResult reference](/reference/state#inferenceresult) for more information.


## Key-value store

The key-value store can be used to store information between Agent calls. It's API contains all the simple methods you might expect:

```ts
// Set a value
state.kv.set('user-name', 'Alice');

// Get a value
const name = state.kv.get('user-name');

// Delete a value
state.kv.delete('user-name');

// Check if a value exists
const usernameExists = network.state.kv.has('user-name');
```

Common uses for the key-value store include:

- Storing intermediate results that other Agents might need within lifecycles
- Storing user preferences or context
- Passing data between Tools and Agents

<Tip>
  The `State`'s key-value store is only retained for a single `Network`'s run.
  This means that it is only short-term memory and is not persisted across
  different Network `run()` calls.
</Tip>

State, which is required by [Networks](/concepts/networks), has many uses across various AgentKit components.

<<<<<<< HEAD
Refer to the [State key-value store reference](/reference/state#reading-and-modifying-state-state-kv) for more information.

### State in Tools
=======
## Using state in tools
>>>>>>> 83ac222b

State can be leveraged in a Tool's `handler` method to get or set data. Here is an example of a Tool that uses `kv` as a temporary store for files and their contents that are being written by the Agent.


```ts
const writeFiles = createTool({
  name: 'write_files',
  description: 'Write code with the given filenames',
  parameters: z.object({
    files: z.array(
      z.object({
        filename: z.string(),
        content: z.string(),
      }),
    ),
  }),
  handler: (output, { network }) => {
    // files is the output from the model's response in the format above.
    // Here, we store OpenAI's generated files in the response.
    const files = network?.state.kv.get('files') || {};
    for (const file of output.files) {
      files[file.filename] = file.content;
    }
    network?.state.kv.set('files', files);
  },
});
```

{// TODO
// - Using state in routers (why, how, example)
// - Using state in agent prompts (why, how, example)
}<|MERGE_RESOLUTION|>--- conflicted
+++ resolved
@@ -55,13 +55,10 @@
 
 State, which is required by [Networks](/concepts/networks), has many uses across various AgentKit components.
 
-<<<<<<< HEAD
+
 Refer to the [State key-value store reference](/reference/state#reading-and-modifying-state-state-kv) for more information.
 
-### State in Tools
-=======
 ## Using state in tools
->>>>>>> 83ac222b
 
 State can be leveraged in a Tool's `handler` method to get or set data. Here is an example of a Tool that uses `kv` as a temporary store for files and their contents that are being written by the Agent.
 
