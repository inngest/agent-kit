--- conflicted
+++ resolved
@@ -27,23 +27,13 @@
 ```ts OpenAI
 import { openai, createAgent } from "@inngest/agent-kit";
 
-<<<<<<< HEAD
 const model = openai('gpt-3.5-turbo')
 const modelWithApiKey = openai('gpt-3.5-turbo', { apiKey: 'sk-...' })
-=======
-const supportAgent = createAgent({
-  model: openai("gpt-3.5-turbo"),
-  name: "Customer support specialist",
-  system: "You are an customer support specialist...",
-  tools: [listChargesTool],
-});
->>>>>>> 83ac222b
 ```
 
 ```ts Anthropic
-import { anthropic, createAgent } from "@inngest/agent-kit";
+import { anthropic, createAgent } from '@inngest/agent-kit';
 
-<<<<<<< HEAD
 const model = anthropic('claude-3-5-haiku-latest')
 
 const modelWithMaxTokens = anthropic('claude-3-5-haiku-latest', { maxTokens: 1000 })
@@ -51,18 +41,10 @@
 const modelWithBetaFlags = anthropic('claude-3-5-haiku-latest', { betaHeaders: ["prompt-caching-2024-07-31"] })
 
 const modelWithApiKey = anthropic('claude-3-5-haiku-latest', { apiKey: 'sk-...' })
-=======
-const supportAgent = createAgent({
-  model: anthropic("claude-3-5-haiku-latest"),
-  name: "Customer support specialist",
-  system: "You are an customer support specialist...",
-  tools: [listChargesTool],
-});
->>>>>>> 83ac222b
 ```
 
 ```ts Gemini
-import { gemini, createAgent } from "@inngest/agent-kit";
+import { gemini, createAgent } from '@inngest/agent-kit';
 
 const model = gemini('gemini-1.5-flash')
 ```
@@ -75,18 +57,13 @@
 import { createAgent } from '@inngest/agent-kit';
 
 const supportAgent = createAgent({
-<<<<<<< HEAD
-  model: openai('gpt-3.5-turbo'),
-  name: 'Customer support specialist',
-  system: 'You are an customer support specialist...',
-=======
-  model: gemini("claude-3-5-haiku-latest"),
+  model: openai("gpt-3.5-turbo"),
   name: "Customer support specialist",
   system: "You are an customer support specialist...",
->>>>>>> 83ac222b
   tools: [listChargesTool],
 });
 ```
+
 
 ### Providing a model instance to a Network
 
