--- conflicted
+++ resolved
@@ -120,11 +120,7 @@
         specifier: ^4.21.1
         version: 4.21.1
       inngest:
-<<<<<<< HEAD
-        specifier: ^3.30.0
-=======
         specifier: ^3.29.0
->>>>>>> dd54d17a
         version: 3.30.0(express@4.21.1)(typescript@5.7.2)
       openai-zod-to-json-schema:
         specifier: ^1.0.3
@@ -743,12 +739,6 @@
 
   '@types/node@22.10.7':
     resolution: {integrity: sha512-V09KvXxFiutGp6B7XkpaDXlNadZxrzajcY50EuoLIpQ6WWYCSvf19lVIazzfIzQvhUN2HjX12spLojTnhuKlGg==}
-<<<<<<< HEAD
-
-  '@types/node@22.9.1':
-    resolution: {integrity: sha512-p8Yy/8sw1caA8CdRIQBG5tiLHmxtQKObCijiAa9Ez+d4+PRffM4054xbju0msf+cvhJpnFEeNjxmVT/0ipktrg==}
-=======
->>>>>>> dd54d17a
 
   '@types/qs@6.9.17':
     resolution: {integrity: sha512-rX4/bPcfmvxHDv0XjfJELTTr+iB+tn032nPILqHm5wbthUUUuVtNGGqzhya9XUxjTP8Fpr0qYgSZZKxGY++svQ==}
@@ -1040,8 +1030,8 @@
   create-require@1.1.1:
     resolution: {integrity: sha512-dcKFX3jn0MpIaXjisoRvexIJVEKzaq7z2rZKxf+MSr9TkdmHmsU4m2lcLojrj/FHl8mk5VxMmYA+ftRkP/3oKQ==}
 
-  cross-fetch@4.1.0:
-    resolution: {integrity: sha512-uKm5PU+MHTootlWEY+mZ4vvXoCn4fLQxT9dSc1sXVMSFkINTJVN8cAQROpwcKm8bJ/c7rgZVIBWzH5T78sNZZw==}
+  cross-fetch@4.0.0:
+    resolution: {integrity: sha512-e4a5N8lVvuLgAWgnCrLr2PP0YyDOTHa9H/Rj54dirp61qXnNq46m82bRhNqIA5VccJtWBvPTFRV3TtvHUKPB1g==}
 
   cross-spawn@7.0.6:
     resolution: {integrity: sha512-uV2QOWP2nWzsy2aMp8aRibhi9dlzF5Hgh5SHaB9OiTGEyDTiJJyx0uy51QXdyWbtAHNua4XJzUKca3OzKUd3vA==}
@@ -2765,13 +2755,6 @@
       undici-types: 6.20.0
 
   '@types/node@22.10.7':
-<<<<<<< HEAD
-    dependencies:
-      undici-types: 6.20.0
-
-  '@types/node@22.9.1':
-=======
->>>>>>> dd54d17a
     dependencies:
       undici-types: 6.20.0
 
@@ -3161,7 +3144,7 @@
 
   create-require@1.1.1: {}
 
-  cross-fetch@4.1.0:
+  cross-fetch@4.0.0:
     dependencies:
       node-fetch: 2.7.0
     transitivePeerDependencies:
@@ -3623,7 +3606,7 @@
       '@types/debug': 4.1.12
       canonicalize: 1.0.8
       chalk: 4.1.2
-      cross-fetch: 4.1.0
+      cross-fetch: 4.0.0
       debug: 4.3.7(supports-color@5.5.0)
       hash.js: 1.1.7
       json-stringify-safe: 5.0.1
@@ -4267,11 +4250,6 @@
   typescript@5.7.2: {}
 
   typescript@5.7.3: {}
-<<<<<<< HEAD
-
-  undefsafe@2.0.5: {}
-=======
->>>>>>> dd54d17a
 
   undefsafe@2.0.5: {}
 
