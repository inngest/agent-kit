lockfileVersion: '9.0'

settings:
  autoInstallPeers: true
  excludeLinksFromLockfile: false

importers:

  .:
    dependencies:
      inngest:
<<<<<<< HEAD
        specifier: 3.26.3-pr-756.1
        version: 3.26.3-pr-756.1(typescript@5.6.3)
=======
        specifier: ^3.26.3
        version: 3.26.3(typescript@5.6.3)
>>>>>>> b164577c
      openai-zod-to-json-schema:
        specifier: ^1.0.3
        version: 1.0.3(zod@3.23.8)
      zod:
        specifier: ^3.23.8
        version: 3.23.8
    devDependencies:
      '@changesets/cli':
        specifier: ^2.27.10
        version: 2.27.10
      '@eslint/js':
        specifier: ^9.15.0
        version: 9.15.0
      '@types/node':
        specifier: ^22.9.1
        version: 22.9.1
      '@typescript-eslint/eslint-plugin':
        specifier: ^8.15.0
        version: 8.15.0(@typescript-eslint/parser@8.15.0(eslint@9.15.0)(typescript@5.6.3))(eslint@9.15.0)(typescript@5.6.3)
      '@typescript-eslint/parser':
        specifier: ^8.15.0
        version: 8.15.0(eslint@9.15.0)(typescript@5.6.3)
      eslint:
        specifier: ^9.15.0
        version: 9.15.0
      eslint-config-prettier:
        specifier: ^9.1.0
        version: 9.1.0(eslint@9.15.0)
      eslint-plugin-prettier:
        specifier: ^5.2.1
        version: 5.2.1(eslint-config-prettier@9.1.0(eslint@9.15.0))(eslint@9.15.0)(prettier@3.3.3)
      prettier:
        specifier: ^3.3.3
        version: 3.3.3
      typescript:
        specifier: ^5.6.3
        version: 5.6.3
      typescript-eslint:
        specifier: ^8.15.0
        version: 8.15.0(eslint@9.15.0)(typescript@5.6.3)

packages:

  '@babel/runtime@7.26.0':
    resolution: {integrity: sha512-FDSOghenHTiToteC/QRlv2q3DhPZ/oOXTBoirfWNx1Cx3TMVcGWQtMMmQcSvb/JjpNeGzx8Pq/b4fKEJuWm1sw==}
    engines: {node: '>=6.9.0'}

  '@changesets/apply-release-plan@7.0.6':
    resolution: {integrity: sha512-TKhVLtiwtQOgMAC0fCJfmv93faiViKSDqr8oMEqrnNs99gtSC1sZh/aEMS9a+dseU1ESZRCK+ofLgGY7o0fw/Q==}

  '@changesets/assemble-release-plan@6.0.5':
    resolution: {integrity: sha512-IgvBWLNKZd6k4t72MBTBK3nkygi0j3t3zdC1zrfusYo0KpdsvnDjrMM9vPnTCLCMlfNs55jRL4gIMybxa64FCQ==}

  '@changesets/changelog-git@0.2.0':
    resolution: {integrity: sha512-bHOx97iFI4OClIT35Lok3sJAwM31VbUM++gnMBV16fdbtBhgYu4dxsphBF/0AZZsyAHMrnM0yFcj5gZM1py6uQ==}

  '@changesets/cli@2.27.10':
    resolution: {integrity: sha512-PfeXjvs9OfQJV8QSFFHjwHX3QnUL9elPEQ47SgkiwzLgtKGyuikWjrdM+lO9MXzOE22FO9jEGkcs4b+B6D6X0Q==}
    hasBin: true

  '@changesets/config@3.0.4':
    resolution: {integrity: sha512-+DiIwtEBpvvv1z30f8bbOsUQGuccnZl9KRKMM/LxUHuDu5oEjmN+bJQ1RIBKNJjfYMQn8RZzoPiX0UgPaLQyXw==}

  '@changesets/errors@0.2.0':
    resolution: {integrity: sha512-6BLOQUscTpZeGljvyQXlWOItQyU71kCdGz7Pi8H8zdw6BI0g3m43iL4xKUVPWtG+qrrL9DTjpdn8eYuCQSRpow==}

  '@changesets/get-dependents-graph@2.1.2':
    resolution: {integrity: sha512-sgcHRkiBY9i4zWYBwlVyAjEM9sAzs4wYVwJUdnbDLnVG3QwAaia1Mk5P8M7kraTOZN+vBET7n8KyB0YXCbFRLQ==}

  '@changesets/get-release-plan@4.0.5':
    resolution: {integrity: sha512-E6wW7JoSMcctdVakut0UB76FrrN3KIeJSXvB+DHMFo99CnC3ZVnNYDCVNClMlqAhYGmLmAj77QfApaI3ca4Fkw==}

  '@changesets/get-version-range-type@0.4.0':
    resolution: {integrity: sha512-hwawtob9DryoGTpixy1D3ZXbGgJu1Rhr+ySH2PvTLHvkZuQ7sRT4oQwMh0hbqZH1weAooedEjRsbrWcGLCeyVQ==}

  '@changesets/git@3.0.2':
    resolution: {integrity: sha512-r1/Kju9Y8OxRRdvna+nxpQIsMsRQn9dhhAZt94FLDeu0Hij2hnOozW8iqnHBgvu+KdnJppCveQwK4odwfw/aWQ==}

  '@changesets/logger@0.1.1':
    resolution: {integrity: sha512-OQtR36ZlnuTxKqoW4Sv6x5YIhOmClRd5pWsjZsddYxpWs517R0HkyiefQPIytCVh4ZcC5x9XaG8KTdd5iRQUfg==}

  '@changesets/parse@0.4.0':
    resolution: {integrity: sha512-TS/9KG2CdGXS27S+QxbZXgr8uPsP4yNJYb4BC2/NeFUj80Rni3TeD2qwWmabymxmrLo7JEsytXH1FbpKTbvivw==}

  '@changesets/pre@2.0.1':
    resolution: {integrity: sha512-vvBJ/If4jKM4tPz9JdY2kGOgWmCowUYOi5Ycv8dyLnEE8FgpYYUo1mgJZxcdtGGP3aG8rAQulGLyyXGSLkIMTQ==}

  '@changesets/read@0.6.2':
    resolution: {integrity: sha512-wjfQpJvryY3zD61p8jR87mJdyx2FIhEcdXhKUqkja87toMrP/3jtg/Yg29upN+N4Ckf525/uvV7a4tzBlpk6gg==}

  '@changesets/should-skip-package@0.1.1':
    resolution: {integrity: sha512-H9LjLbF6mMHLtJIc/eHR9Na+MifJ3VxtgP/Y+XLn4BF7tDTEN1HNYtH6QMcjP1uxp9sjaFYmW8xqloaCi/ckTg==}

  '@changesets/types@4.1.0':
    resolution: {integrity: sha512-LDQvVDv5Kb50ny2s25Fhm3d9QSZimsoUGBsUioj6MC3qbMUCuC8GPIvk/M6IvXx3lYhAs0lwWUQLb+VIEUCECw==}

  '@changesets/types@6.0.0':
    resolution: {integrity: sha512-b1UkfNulgKoWfqyHtzKS5fOZYSJO+77adgL7DLRDr+/7jhChN+QcHnbjiQVOz/U+Ts3PGNySq7diAItzDgugfQ==}

  '@changesets/write@0.3.2':
    resolution: {integrity: sha512-kDxDrPNpUgsjDbWBvUo27PzKX4gqeKOlhibaOXDJA6kuBisGqNHv/HwGJrAu8U/dSf8ZEFIeHIPtvSlZI1kULw==}

  '@eslint-community/eslint-utils@4.4.1':
    resolution: {integrity: sha512-s3O3waFUrMV8P/XaF/+ZTp1X9XBZW1a4B97ZnjQF2KYWaFD2A8KyFBsrsfSjEmjn3RGWAIuvlneuZm3CUK3jbA==}
    engines: {node: ^12.22.0 || ^14.17.0 || >=16.0.0}
    peerDependencies:
      eslint: ^6.0.0 || ^7.0.0 || >=8.0.0

  '@eslint-community/regexpp@4.12.1':
    resolution: {integrity: sha512-CCZCDJuduB9OUkFkY2IgppNZMi2lBQgD2qzwXkEia16cge2pijY/aXi96CJMquDMn3nJdlPV1A5KrJEXwfLNzQ==}
    engines: {node: ^12.0.0 || ^14.0.0 || >=16.0.0}

  '@eslint/config-array@0.19.0':
    resolution: {integrity: sha512-zdHg2FPIFNKPdcHWtiNT+jEFCHYVplAXRDlQDyqy0zGx/q2parwh7brGJSiTxRk/TSMkbM//zt/f5CHgyTyaSQ==}
    engines: {node: ^18.18.0 || ^20.9.0 || >=21.1.0}

  '@eslint/core@0.9.0':
    resolution: {integrity: sha512-7ATR9F0e4W85D/0w7cU0SNj7qkAexMG+bAHEZOjo9akvGuhHE2m7umzWzfnpa0XAg5Kxc1BWmtPMV67jJ+9VUg==}
    engines: {node: ^18.18.0 || ^20.9.0 || >=21.1.0}

  '@eslint/eslintrc@3.2.0':
    resolution: {integrity: sha512-grOjVNN8P3hjJn/eIETF1wwd12DdnwFDoyceUJLYYdkpbwq3nLi+4fqrTAONx7XDALqlL220wC/RHSC/QTI/0w==}
    engines: {node: ^18.18.0 || ^20.9.0 || >=21.1.0}

  '@eslint/js@9.15.0':
    resolution: {integrity: sha512-tMTqrY+EzbXmKJR5ToI8lxu7jaN5EdmrBFJpQk5JmSlyLsx6o4t27r883K5xsLuCYCpfKBCGswMSWXsM+jB7lg==}
    engines: {node: ^18.18.0 || ^20.9.0 || >=21.1.0}

  '@eslint/object-schema@2.1.4':
    resolution: {integrity: sha512-BsWiH1yFGjXXS2yvrf5LyuoSIIbPrGUWob917o+BTKuZ7qJdxX8aJLRxs1fS9n6r7vESrq1OUqb68dANcFXuQQ==}
    engines: {node: ^18.18.0 || ^20.9.0 || >=21.1.0}

  '@eslint/plugin-kit@0.2.3':
    resolution: {integrity: sha512-2b/g5hRmpbb1o4GnTZax9N9m0FXzz9OV42ZzI4rDDMDuHUqigAiQCEWChBWCY4ztAGVRjoWT19v0yMmc5/L5kA==}
    engines: {node: ^18.18.0 || ^20.9.0 || >=21.1.0}

  '@humanfs/core@0.19.1':
    resolution: {integrity: sha512-5DyQ4+1JEUzejeK1JGICcideyfUbGixgS9jNgex5nqkW+cY7WZhxBigmieN5Qnw9ZosSNVC9KQKyb+GUaGyKUA==}
    engines: {node: '>=18.18.0'}

  '@humanfs/node@0.16.6':
    resolution: {integrity: sha512-YuI2ZHQL78Q5HbhDiBA1X4LmYdXCKCMQIfw0pw7piHJwyREFebJUvrQN4cMssyES6x+vfUbx1CIpaQUKYdQZOw==}
    engines: {node: '>=18.18.0'}

  '@humanwhocodes/module-importer@1.0.1':
    resolution: {integrity: sha512-bxveV4V8v5Yb4ncFTT3rPSgZBOpCkjfK0y4oVVVJwIuDVBRMDXrPyXRL988i5ap9m9bnyEEjWfm5WkBmtffLfA==}
    engines: {node: '>=12.22'}

  '@humanwhocodes/retry@0.3.1':
    resolution: {integrity: sha512-JBxkERygn7Bv/GbN5Rv8Ul6LVknS+5Bp6RgDC/O8gEBU/yeH5Ui5C/OlWrTb6qct7LjjfT6Re2NxB0ln0yYybA==}
    engines: {node: '>=18.18'}

  '@humanwhocodes/retry@0.4.1':
    resolution: {integrity: sha512-c7hNEllBlenFTHBky65mhq8WD2kbN9Q6gk0bTk8lSBvc554jpXSkST1iePudpt7+A/AQvuHs9EMqjHDXMY1lrA==}
    engines: {node: '>=18.18'}

  '@manypkg/find-root@1.1.0':
    resolution: {integrity: sha512-mki5uBvhHzO8kYYix/WRy2WX8S3B5wdVSc9D6KcU5lQNglP2yt58/VfLuAK49glRXChosY8ap2oJ1qgma3GUVA==}

  '@manypkg/get-packages@1.1.3':
    resolution: {integrity: sha512-fo+QhuU3qE/2TQMQmbVMqaQ6EWbMhi4ABWP+O4AM1NqPBuy0OrApV5LO6BrrgnhtAHS2NH6RrVk9OL181tTi8A==}

  '@nodelib/fs.scandir@2.1.5':
    resolution: {integrity: sha512-vq24Bq3ym5HEQm2NKCr3yXDwjc7vTsEThRDnkp2DK9p1uqLR+DHurm/NOTo0KG7HYHU7eppKZj3MyqYuMBf62g==}
    engines: {node: '>= 8'}

  '@nodelib/fs.stat@2.0.5':
    resolution: {integrity: sha512-RkhPPp2zrqDAQA/2jNhnztcPAlv64XdhIp7a7454A5ovI7Bukxgt7MX7udwAu3zg1DcpPU0rz3VV1SeaqvY4+A==}
    engines: {node: '>= 8'}

  '@nodelib/fs.walk@1.2.8':
    resolution: {integrity: sha512-oGB+UxlgWcgQkgwo8GcEGwemoTFt3FIO9ababBmaGwXIoBKZ+GTy0pP185beGg7Llih/NSHSV2XAs1lnznocSg==}
    engines: {node: '>= 8'}

  '@pkgr/core@0.1.1':
    resolution: {integrity: sha512-cq8o4cWH0ibXh9VGi5P20Tu9XF/0fFXl9EUinr9QfTM7a7p0oTA4iJRCQWppXR1Pg8dSM0UCItCkPwsk9qWWYA==}
    engines: {node: ^12.20.0 || ^14.18.0 || >=16.0.0}

  '@types/debug@4.1.12':
    resolution: {integrity: sha512-vIChWdVG3LG1SMxEvI/AK+FWJthlrqlTu7fbrlywTkkaONwk/UAGaULXRlf8vkzFBLVm0zkMdCquhL5aOjhXPQ==}

  '@types/estree@1.0.6':
    resolution: {integrity: sha512-AYnb1nQyY49te+VRAVgmzfcgjYS91mY5P0TKUDCLEM+gNnA+3T6rWITXRLYCpahpqSQbN5cE+gHpnPyXjHWxcw==}

  '@types/json-schema@7.0.15':
    resolution: {integrity: sha512-5+fP8P8MFNC+AyZCDxrB2pkZFPGzqQWUzpSeuuVLvm8VMcorNYavBqoFcxK8bQz4Qsbn4oUEEem4wDLfcysGHA==}

  '@types/ms@0.7.34':
    resolution: {integrity: sha512-nG96G3Wp6acyAgJqGasjODb+acrI7KltPiRxzHPXnP3NgI28bpQDRv53olbqGXbfcgF5aiiHmO3xpwEpS5Ld9g==}

  '@types/node@12.20.55':
    resolution: {integrity: sha512-J8xLz7q2OFulZ2cyGTLE1TbbZcjpno7FaN6zdJNrgAdrJ+DZzh/uFR6YrTb4C+nXakvud8Q4+rbhoIWlYQbUFQ==}

  '@types/node@22.9.1':
    resolution: {integrity: sha512-p8Yy/8sw1caA8CdRIQBG5tiLHmxtQKObCijiAa9Ez+d4+PRffM4054xbju0msf+cvhJpnFEeNjxmVT/0ipktrg==}

  '@typescript-eslint/eslint-plugin@8.15.0':
    resolution: {integrity: sha512-+zkm9AR1Ds9uLWN3fkoeXgFppaQ+uEVtfOV62dDmsy9QCNqlRHWNEck4yarvRNrvRcHQLGfqBNui3cimoz8XAg==}
    engines: {node: ^18.18.0 || ^20.9.0 || >=21.1.0}
    peerDependencies:
      '@typescript-eslint/parser': ^8.0.0 || ^8.0.0-alpha.0
      eslint: ^8.57.0 || ^9.0.0
      typescript: '*'
    peerDependenciesMeta:
      typescript:
        optional: true

  '@typescript-eslint/parser@8.15.0':
    resolution: {integrity: sha512-7n59qFpghG4uazrF9qtGKBZXn7Oz4sOMm8dwNWDQY96Xlm2oX67eipqcblDj+oY1lLCbf1oltMZFpUso66Kl1A==}
    engines: {node: ^18.18.0 || ^20.9.0 || >=21.1.0}
    peerDependencies:
      eslint: ^8.57.0 || ^9.0.0
      typescript: '*'
    peerDependenciesMeta:
      typescript:
        optional: true

  '@typescript-eslint/scope-manager@8.15.0':
    resolution: {integrity: sha512-QRGy8ADi4J7ii95xz4UoiymmmMd/zuy9azCaamnZ3FM8T5fZcex8UfJcjkiEZjJSztKfEBe3dZ5T/5RHAmw2mA==}
    engines: {node: ^18.18.0 || ^20.9.0 || >=21.1.0}

  '@typescript-eslint/type-utils@8.15.0':
    resolution: {integrity: sha512-UU6uwXDoI3JGSXmcdnP5d8Fffa2KayOhUUqr/AiBnG1Gl7+7ut/oyagVeSkh7bxQ0zSXV9ptRh/4N15nkCqnpw==}
    engines: {node: ^18.18.0 || ^20.9.0 || >=21.1.0}
    peerDependencies:
      eslint: ^8.57.0 || ^9.0.0
      typescript: '*'
    peerDependenciesMeta:
      typescript:
        optional: true

  '@typescript-eslint/types@8.15.0':
    resolution: {integrity: sha512-n3Gt8Y/KyJNe0S3yDCD2RVKrHBC4gTUcLTebVBXacPy091E6tNspFLKRXlk3hwT4G55nfr1n2AdFqi/XMxzmPQ==}
    engines: {node: ^18.18.0 || ^20.9.0 || >=21.1.0}

  '@typescript-eslint/typescript-estree@8.15.0':
    resolution: {integrity: sha512-1eMp2JgNec/niZsR7ioFBlsh/Fk0oJbhaqO0jRyQBMgkz7RrFfkqF9lYYmBoGBaSiLnu8TAPQTwoTUiSTUW9dg==}
    engines: {node: ^18.18.0 || ^20.9.0 || >=21.1.0}
    peerDependencies:
      typescript: '*'
    peerDependenciesMeta:
      typescript:
        optional: true

  '@typescript-eslint/utils@8.15.0':
    resolution: {integrity: sha512-k82RI9yGhr0QM3Dnq+egEpz9qB6Un+WLYhmoNcvl8ltMEededhh7otBVVIDDsEEttauwdY/hQoSsOv13lxrFzQ==}
    engines: {node: ^18.18.0 || ^20.9.0 || >=21.1.0}
    peerDependencies:
      eslint: ^8.57.0 || ^9.0.0
      typescript: '*'
    peerDependenciesMeta:
      typescript:
        optional: true

  '@typescript-eslint/visitor-keys@8.15.0':
    resolution: {integrity: sha512-h8vYOulWec9LhpwfAdZf2bjr8xIp0KNKnpgqSz0qqYYKAW/QZKw3ktRndbiAtUz4acH4QLQavwZBYCc0wulA/Q==}
    engines: {node: ^18.18.0 || ^20.9.0 || >=21.1.0}

  acorn-jsx@5.3.2:
    resolution: {integrity: sha512-rq9s+JNhf0IChjtDXxllJ7g41oZk5SlXtp0LHwyA5cejwn7vKmKp4pPri6YEePv2PU65sAsegbXtIinmDFDXgQ==}
    peerDependencies:
      acorn: ^6.0.0 || ^7.0.0 || ^8.0.0

  acorn@8.14.0:
    resolution: {integrity: sha512-cl669nCJTZBsL97OF4kUQm5g5hC2uihk0NxY3WENAC0TYdILVkAyHymAntgxGkl7K+t0cXIrH5siy5S4XkFycA==}
    engines: {node: '>=0.4.0'}
    hasBin: true

  ajv@6.12.6:
    resolution: {integrity: sha512-j3fVLgvTo527anyYyJOGTYJbG+vnnQYvE0m5mmkc1TK+nxAppkCLMIL0aZ4dblVCNoGShhm+kzE4ZUykBoMg4g==}

  ansi-colors@4.1.3:
    resolution: {integrity: sha512-/6w/C21Pm1A7aZitlI5Ni/2J6FFQN8i1Cvz3kHABAAbw93v/NlvKdVOqz7CCWz/3iv/JplRSEEZ83XION15ovw==}
    engines: {node: '>=6'}

  ansi-regex@4.1.1:
    resolution: {integrity: sha512-ILlv4k/3f6vfQ4OoP2AGvirOktlQ98ZEL1k9FaQjxa3L1abBgbuTDAdPOpvbGncC0BTVQrl+OM8xZGK6tWXt7g==}
    engines: {node: '>=6'}

  ansi-regex@5.0.1:
    resolution: {integrity: sha512-quJQXlTSUGL2LH9SUXo8VwsY4soanhgo6LNSm84E1LBcE8s3O0wpdiRzyR9z/ZZJMlMWv37qOOb9pdJlMUEKFQ==}
    engines: {node: '>=8'}

  ansi-styles@4.3.0:
    resolution: {integrity: sha512-zbB9rCJAT1rbjiVDb2hqKFHNYLxgtk8NURxZ3IZwD3F6NtxbXZQCnnSi1Lkx+IDohdPlFp222wVALIheZJQSEg==}
    engines: {node: '>=8'}

  argparse@1.0.10:
    resolution: {integrity: sha512-o5Roy6tNG4SL/FOkCAN6RzjiakZS25RLYFrcMttJqbdd8BWrnA+fGz57iN5Pb06pvBGvl5gQ0B48dJlslXvoTg==}

  argparse@2.0.1:
    resolution: {integrity: sha512-8+9WqebbFzpX9OR+Wa6O29asIogeRMzcGtAINdpMHHyAg10f05aSFVBbcEqGf/PXw1EjAZ+q2/bEBg3DvurK3Q==}

  array-union@2.1.0:
    resolution: {integrity: sha512-HGyxoOTYUyCM6stUe6EJgnd4EoewAI7zMdfqO+kGjnlZmBDz/cR5pf8r/cR4Wq60sL/p0IkcjUEEPwS3GFrIyw==}
    engines: {node: '>=8'}

  balanced-match@1.0.2:
    resolution: {integrity: sha512-3oSeUO0TMV67hN1AmbXsK4yaqU7tjiHlbxRDZOpH0KW9+CeX4bRAaX0Anxt0tx2MrpRpWwQaPwIlISEJhYU5Pw==}

  better-path-resolve@1.0.0:
    resolution: {integrity: sha512-pbnl5XzGBdrFU/wT4jqmJVPn2B6UHPBOhzMQkY/SPUPB6QtUXtmBHBIwCbXJol93mOpGMnQyP/+BB19q04xj7g==}
    engines: {node: '>=4'}

  brace-expansion@1.1.11:
    resolution: {integrity: sha512-iCuPHDFgrHX7H2vEI/5xpz07zSHB00TpugqhmYtVmMO6518mCuRMoOYFldEBl0g187ufozdaHgWKcYFb61qGiA==}

  brace-expansion@2.0.1:
    resolution: {integrity: sha512-XnAIvQ8eM+kC6aULx6wuQiwVsnzsi9d3WxzV3FpWTGA19F621kwdbsAcFKXgKUHZWsy+mY6iL1sHTxWEFCytDA==}

  braces@3.0.3:
    resolution: {integrity: sha512-yQbXgO/OSZVD2IsiLlro+7Hf6Q18EJrKSEsdoMzKePKXct3gvD8oLcOQdIzGupr5Fj+EDe8gO/lxc1BzfMpxvA==}
    engines: {node: '>=8'}

  callsites@3.1.0:
    resolution: {integrity: sha512-P8BjAsXvZS+VIDUI11hHCQEv74YT67YUi5JJFNWIqL235sBmjX4+qx9Muvls5ivyNENctx46xQLQ3aTuE7ssaQ==}
    engines: {node: '>=6'}

  canonicalize@1.0.8:
    resolution: {integrity: sha512-0CNTVCLZggSh7bc5VkX5WWPWO+cyZbNd07IHIsSXLia/eAq+r836hgk+8BKoEh7949Mda87VUOitx5OddVj64A==}

  chalk@4.1.2:
    resolution: {integrity: sha512-oKnbhFyRIXpUuez8iBMmyEa4nbj4IOQyuhc/wy9kY7/WVPcwIO9VA668Pu8RkO7+0G76SLROeyw9CpQ061i4mA==}
    engines: {node: '>=10'}

  chardet@0.7.0:
    resolution: {integrity: sha512-mT8iDcrh03qDGRRmoA2hmBJnxpllMR+0/0qlzjqZES6NdiWDcZkCNAk4rPFZ9Q85r27unkiNNg8ZOiwZXBHwcA==}

  ci-info@3.9.0:
    resolution: {integrity: sha512-NIxF55hv4nSqQswkAeiOi1r83xy8JldOFDTWiug55KBu9Jnblncd2U6ViHmYgHf01TPZS77NJBhBMKdWj9HQMQ==}
    engines: {node: '>=8'}

  color-convert@2.0.1:
    resolution: {integrity: sha512-RRECPsj7iu/xb5oKYcsFHSppFNnsj/52OVTRKb4zP5onXwVF3zVmmToNcOfGC+CRDpfK/U584fMg38ZHCaElKQ==}
    engines: {node: '>=7.0.0'}

  color-name@1.1.4:
    resolution: {integrity: sha512-dOy+3AuW3a2wNbZHIuMZpTcgjGuLU/uBL/ubcZF9OXbDo8ff4O8yVp5Bf0efS8uEoYo5q4Fx7dY9OgQGXgAsQA==}

  concat-map@0.0.1:
    resolution: {integrity: sha512-/Srv4dswyQNBfohGpz9o6Yb3Gz3SrUDqBH5rTuhGR7ahtlbYKnVxw2bCFMRljaA7EXHaXZ8wsHdodFvbkhKmqg==}

  cross-fetch@4.0.0:
    resolution: {integrity: sha512-e4a5N8lVvuLgAWgnCrLr2PP0YyDOTHa9H/Rj54dirp61qXnNq46m82bRhNqIA5VccJtWBvPTFRV3TtvHUKPB1g==}

  cross-spawn@7.0.6:
    resolution: {integrity: sha512-uV2QOWP2nWzsy2aMp8aRibhi9dlzF5Hgh5SHaB9OiTGEyDTiJJyx0uy51QXdyWbtAHNua4XJzUKca3OzKUd3vA==}
    engines: {node: '>= 8'}

  debug@4.3.7:
    resolution: {integrity: sha512-Er2nc/H7RrMXZBFCEim6TCmMk02Z8vLC2Rbi1KEBggpo0fS6l0S1nnapwmIi3yW/+GOJap1Krg4w0Hg80oCqgQ==}
    engines: {node: '>=6.0'}
    peerDependencies:
      supports-color: '*'
    peerDependenciesMeta:
      supports-color:
        optional: true

  deep-is@0.1.4:
    resolution: {integrity: sha512-oIPzksmTg4/MriiaYGO+okXDT7ztn/w3Eptv/+gSIdMdKsJo0u4CfYNFJPy+4SKMuCqGw2wxnA+URMg3t8a/bQ==}

  detect-indent@6.1.0:
    resolution: {integrity: sha512-reYkTUJAZb9gUuZ2RvVCNhVHdg62RHnJ7WJl8ftMi4diZ6NWlciOzQN88pUhSELEwflJht4oQDv0F0BMlwaYtA==}
    engines: {node: '>=8'}

  dir-glob@3.0.1:
    resolution: {integrity: sha512-WkrWp9GR4KXfKGYzOLmTuGVi1UWFfws377n9cc55/tb6DuqyF6pcQ5AbiHEshaDpY9v6oaSr2XCDidGmMwdzIA==}
    engines: {node: '>=8'}

  enquirer@2.4.1:
    resolution: {integrity: sha512-rRqJg/6gd538VHvR3PSrdRBb/1Vy2YfzHqzvbhGIQpDRKIa4FgV/54b5Q1xYSxOOwKvjXweS26E0Q+nAMwp2pQ==}
    engines: {node: '>=8.6'}

  escape-string-regexp@4.0.0:
    resolution: {integrity: sha512-TtpcNJ3XAzx3Gq8sWRzJaVajRs0uVxA2YAkdb1jm2YkPz4G6egUFAyA3n5vtEIZefPk5Wa4UXbKuS5fKkJWdgA==}
    engines: {node: '>=10'}

  eslint-config-prettier@9.1.0:
    resolution: {integrity: sha512-NSWl5BFQWEPi1j4TjVNItzYV7dZXZ+wP6I6ZhrBGpChQhZRUaElihE9uRRkcbRnNb76UMKDF3r+WTmNcGPKsqw==}
    hasBin: true
    peerDependencies:
      eslint: '>=7.0.0'

  eslint-plugin-prettier@5.2.1:
    resolution: {integrity: sha512-gH3iR3g4JfF+yYPaJYkN7jEl9QbweL/YfkoRlNnuIEHEz1vHVlCmWOS+eGGiRuzHQXdJFCOTxRgvju9b8VUmrw==}
    engines: {node: ^14.18.0 || >=16.0.0}
    peerDependencies:
      '@types/eslint': '>=8.0.0'
      eslint: '>=8.0.0'
      eslint-config-prettier: '*'
      prettier: '>=3.0.0'
    peerDependenciesMeta:
      '@types/eslint':
        optional: true
      eslint-config-prettier:
        optional: true

  eslint-scope@8.2.0:
    resolution: {integrity: sha512-PHlWUfG6lvPc3yvP5A4PNyBL1W8fkDUccmI21JUu/+GKZBoH/W5u6usENXUrWFRsyoW5ACUjFGgAFQp5gUlb/A==}
    engines: {node: ^18.18.0 || ^20.9.0 || >=21.1.0}

  eslint-visitor-keys@3.4.3:
    resolution: {integrity: sha512-wpc+LXeiyiisxPlEkUzU6svyS1frIO3Mgxj1fdy7Pm8Ygzguax2N3Fa/D/ag1WqbOprdI+uY6wMUl8/a2G+iag==}
    engines: {node: ^12.22.0 || ^14.17.0 || >=16.0.0}

  eslint-visitor-keys@4.2.0:
    resolution: {integrity: sha512-UyLnSehNt62FFhSwjZlHmeokpRK59rcz29j+F1/aDgbkbRTk7wIc9XzdoasMUbRNKDM0qQt/+BJ4BrpFeABemw==}
    engines: {node: ^18.18.0 || ^20.9.0 || >=21.1.0}

  eslint@9.15.0:
    resolution: {integrity: sha512-7CrWySmIibCgT1Os28lUU6upBshZ+GxybLOrmRzi08kS8MBuO8QA7pXEgYgY5W8vK3e74xv0lpjo9DbaGU9Rkw==}
    engines: {node: ^18.18.0 || ^20.9.0 || >=21.1.0}
    hasBin: true
    peerDependencies:
      jiti: '*'
    peerDependenciesMeta:
      jiti:
        optional: true

  espree@10.3.0:
    resolution: {integrity: sha512-0QYC8b24HWY8zjRnDTL6RiHfDbAWn63qb4LMj1Z4b076A4une81+z03Kg7l7mn/48PUTqoLptSXez8oknU8Clg==}
    engines: {node: ^18.18.0 || ^20.9.0 || >=21.1.0}

  esprima@4.0.1:
    resolution: {integrity: sha512-eGuFFw7Upda+g4p+QHvnW0RyTX/SVeJBDM/gCtMARO0cLuT2HcEKnTPvhjV6aGeqrCB/sbNop0Kszm0jsaWU4A==}
    engines: {node: '>=4'}
    hasBin: true

  esquery@1.6.0:
    resolution: {integrity: sha512-ca9pw9fomFcKPvFLXhBKUK90ZvGibiGOvRJNbjljY7s7uq/5YO4BOzcYtJqExdx99rF6aAcnRxHmcUHcz6sQsg==}
    engines: {node: '>=0.10'}

  esrecurse@4.3.0:
    resolution: {integrity: sha512-KmfKL3b6G+RXvP8N1vr3Tq1kL/oCFgn2NYXEtqP8/L3pKapUA4G8cFVaoF3SU323CD4XypR/ffioHmkti6/Tag==}
    engines: {node: '>=4.0'}

  estraverse@5.3.0:
    resolution: {integrity: sha512-MMdARuVEQziNTeJD8DgMqmhwR11BRQ/cBP+pLtYdSTnf3MIO8fFeiINEbX36ZdNlfU/7A9f3gUw49B3oQsvwBA==}
    engines: {node: '>=4.0'}

  esutils@2.0.3:
    resolution: {integrity: sha512-kVscqXk4OCp68SZ0dkgEKVi6/8ij300KBWTJq32P/dYeWTSwK41WyTxalN1eRmA5Z9UU/LX9D7FWSmV9SAYx6g==}
    engines: {node: '>=0.10.0'}

  extendable-error@0.1.7:
    resolution: {integrity: sha512-UOiS2in6/Q0FK0R0q6UY9vYpQ21mr/Qn1KOnte7vsACuNJf514WvCCUHSRCPcgjPT2bAhNIJdlE6bVap1GKmeg==}

  external-editor@3.1.0:
    resolution: {integrity: sha512-hMQ4CX1p1izmuLYyZqLMO/qGNw10wSv9QDCPfzXfyFrOaCSSoRfqE1Kf1s5an66J5JZC62NewG+mK49jOCtQew==}
    engines: {node: '>=4'}

  fast-deep-equal@3.1.3:
    resolution: {integrity: sha512-f3qQ9oQy9j2AhBe/H9VC91wLmKBCCU/gDOnKNAYG5hswO7BLKj09Hc5HYNz9cGI++xlpDCIgDaitVs03ATR84Q==}

  fast-diff@1.3.0:
    resolution: {integrity: sha512-VxPP4NqbUjj6MaAOafWeUn2cXWLcCtljklUtZf0Ind4XQ+QPtmA0b18zZy0jIQx+ExRVCR/ZQpBmik5lXshNsw==}

  fast-glob@3.3.2:
    resolution: {integrity: sha512-oX2ruAFQwf/Orj8m737Y5adxDQO0LAB7/S5MnxCdTNDd4p6BsyIVsv9JQsATbTSq8KHRpLwIHbVlUNatxd+1Ow==}
    engines: {node: '>=8.6.0'}

  fast-json-stable-stringify@2.1.0:
    resolution: {integrity: sha512-lhd/wF+Lk98HZoTCtlVraHtfh5XYijIjalXck7saUtuanSDyLMxnHhSXEDJqHxD7msR8D0uCmqlkwjCV8xvwHw==}

  fast-levenshtein@2.0.6:
    resolution: {integrity: sha512-DCXu6Ifhqcks7TZKY3Hxp3y6qphY5SJZmrWMDrKcERSOXWQdMhU9Ig/PYrzyw/ul9jOIyh0N4M0tbC5hodg8dw==}

  fastq@1.17.1:
    resolution: {integrity: sha512-sRVD3lWVIXWg6By68ZN7vho9a1pQcN/WBFaAAsDDFzlJjvoGx0P8z7V1t72grFJfJhu3YPZBuu25f7Kaw2jN1w==}

  file-entry-cache@8.0.0:
    resolution: {integrity: sha512-XXTUwCvisa5oacNGRP9SfNtYBNAMi+RPwBFmblZEF7N7swHYQS6/Zfk7SRwx4D5j3CH211YNRco1DEMNVfZCnQ==}
    engines: {node: '>=16.0.0'}

  fill-range@7.1.1:
    resolution: {integrity: sha512-YsGpe3WHLK8ZYi4tWDg2Jy3ebRz2rXowDxnld4bkQB00cc/1Zw9AWnC0i9ztDJitivtQvaI9KaLyKrc+hBW0yg==}
    engines: {node: '>=8'}

  find-up@4.1.0:
    resolution: {integrity: sha512-PpOwAdQ/YlXQ2vj8a3h8IipDuYRi3wceVQQGYWxNINccq40Anw7BlsEXCMbt1Zt+OLA6Fq9suIpIWD0OsnISlw==}
    engines: {node: '>=8'}

  find-up@5.0.0:
    resolution: {integrity: sha512-78/PXT1wlLLDgTzDs7sjq9hzz0vXD+zn+7wypEe4fXQxCmdmqfGsEPQxmiCSQI3ajFV91bVSsvNtrJRiW6nGng==}
    engines: {node: '>=10'}

  flat-cache@4.0.1:
    resolution: {integrity: sha512-f7ccFPK3SXFHpx15UIGyRJ/FJQctuKZ0zVuN3frBo4HnK3cay9VEW0R6yPYFHC0AgqhukPzKjq22t5DmAyqGyw==}
    engines: {node: '>=16'}

  flatted@3.3.2:
    resolution: {integrity: sha512-AiwGJM8YcNOaobumgtng+6NHuOqC3A7MixFeDafM3X9cIUM+xUXoS5Vfgf+OihAYe20fxqNM9yPBXJzRtZ/4eA==}

  fs-extra@7.0.1:
    resolution: {integrity: sha512-YJDaCJZEnBmcbw13fvdAM9AwNOJwOzrE4pqMqBq5nFiEqXUqHwlK4B+3pUw6JNvfSPtX05xFHtYy/1ni01eGCw==}
    engines: {node: '>=6 <7 || >=8'}

  fs-extra@8.1.0:
    resolution: {integrity: sha512-yhlQgA6mnOJUKOsRUFsgJdQCvkKhcz8tlZG5HBQfReYZy46OwLcY+Zia0mtdHsOo9y/hP+CxMN0TU9QxoOtG4g==}
    engines: {node: '>=6 <7 || >=8'}

  glob-parent@5.1.2:
    resolution: {integrity: sha512-AOIgSQCepiJYwP3ARnGx+5VnTu2HBYdzbGP45eLw1vr3zB3vZLeyed1sC9hnbcOc9/SrMyM5RPQrkGz4aS9Zow==}
    engines: {node: '>= 6'}

  glob-parent@6.0.2:
    resolution: {integrity: sha512-XxwI8EOhVQgWp6iDL+3b0r86f4d6AX6zSU55HfB4ydCEuXLXc5FcYeOu+nnGftS4TEju/11rt4KJPTMgbfmv4A==}
    engines: {node: '>=10.13.0'}

  globals@14.0.0:
    resolution: {integrity: sha512-oahGvuMGQlPw/ivIYBjVSrWAfWLBeku5tpPE2fOPLi+WHffIWbuh2tCjhyQhTBPMf5E9jDEH4FOmTYgYwbKwtQ==}
    engines: {node: '>=18'}

  globby@11.1.0:
    resolution: {integrity: sha512-jhIXaOzy1sb8IyocaruWSn1TjmnBVs8Ayhcy83rmxNJ8q2uWKCAj3CnJY+KpGSXCueAPc0i05kVvVKtP1t9S3g==}
    engines: {node: '>=10'}

  graceful-fs@4.2.11:
    resolution: {integrity: sha512-RbJ5/jmFcNNCcDV5o9eTnBLJ/HszWV0P73bc+Ff4nS/rJj+YaS6IGyiOL0VoBYX+l1Wrl3k63h/KrH+nhJ0XvQ==}

  graphemer@1.4.0:
    resolution: {integrity: sha512-EtKwoO6kxCL9WO5xipiHTZlSzBm7WLT627TqC/uVRd0HKmq8NXyebnNYxDoBi7wt8eTWrUrKXCOVaFq9x1kgag==}

  has-flag@4.0.0:
    resolution: {integrity: sha512-EykJT/Q1KjTWctppgIAgfSO0tKVuZUjhgMr17kqTumMl6Afv3EISleU7qZUzoXDFTAHTDC4NOoG/ZxU3EvlMPQ==}
    engines: {node: '>=8'}

  hash.js@1.1.7:
    resolution: {integrity: sha512-taOaskGt4z4SOANNseOviYDvjEJinIkRgmp7LbKP2YTTmVxWBl87s/uzK9r+44BclBSp2X7K1hqeNfz9JbBeXA==}

  human-id@1.0.2:
    resolution: {integrity: sha512-UNopramDEhHJD+VR+ehk8rOslwSfByxPIZyJRfV739NDhN5LF1fa1MqnzKm2lGTQRjNrjK19Q5fhkgIfjlVUKw==}

  iconv-lite@0.4.24:
    resolution: {integrity: sha512-v3MXnZAcvnywkTUEZomIActle7RXXeedOR31wwl7VlyoXO4Qi9arvSenNQWne1TcRwhCL1HwLI21bEqdpj8/rA==}
    engines: {node: '>=0.10.0'}

  ignore@5.3.2:
    resolution: {integrity: sha512-hsBTNUqQTDwkWtcdYI2i06Y/nUBEsNEDJKjWdigLvegy8kDuJAS8uRlpkkcQpyEXL0Z/pjDy5HBmMjRCJ2gq+g==}
    engines: {node: '>= 4'}

  import-fresh@3.3.0:
    resolution: {integrity: sha512-veYYhQa+D1QBKznvhUHxb8faxlrwUnxseDAbAp457E0wLNio2bOSKnjYDhMj+YiAq61xrMGhQk9iXVk5FzgQMw==}
    engines: {node: '>=6'}

  imurmurhash@0.1.4:
    resolution: {integrity: sha512-JmXMZ6wuvDmLiHEml9ykzqO6lwFbof0GG4IkcGaENdCRDDmMVnny7s5HsIgHCbaq0w2MyPhDqkhTUgS2LU2PHA==}
    engines: {node: '>=0.8.19'}

  inherits@2.0.4:
    resolution: {integrity: sha512-k/vGaX4/Yla3WzyMCvTQOXYeIHvqOKtnqBduzTHpzpQZzAskKMhZ2K+EnBiSM9zGSoIFeMpXKxa4dYeZIQqewQ==}

<<<<<<< HEAD
  inngest@3.26.3-pr-756.1:
    resolution: {integrity: sha512-rWewWNjEZNvEPTxAkKb3FZitH0eK+aoo1Q6lVPId/jXiWt7MLyhe3MIfVpsodlRhbT4Q/pvZE4m6SyB1AtegtQ==}
=======
  inngest@3.26.3:
    resolution: {integrity: sha512-f9s7ykBf12VHSVuZnGskXzRcvYocmGY143fs/urLNoQXhsN+i2TRLUyItdqv3r0RR2A88BuMMknefGgxu0q6fA==}
>>>>>>> b164577c
    engines: {node: '>=14'}
    peerDependencies:
      '@sveltejs/kit': '>=1.27.3'
      '@vercel/node': '>=2.15.9'
      aws-lambda: '>=1.0.7'
      express: '>=4.19.2'
      fastify: '>=4.21.0'
      h3: '>=1.8.1'
      hono: '>=4.2.7'
      koa: '>=2.14.2'
      next: '>=12.0.0'
      typescript: '>=4.7.2'
    peerDependenciesMeta:
      '@sveltejs/kit':
        optional: true
      '@vercel/node':
        optional: true
      aws-lambda:
        optional: true
      express:
        optional: true
      fastify:
        optional: true
      h3:
        optional: true
      hono:
        optional: true
      koa:
        optional: true
      next:
        optional: true
      typescript:
        optional: true

  is-extglob@2.1.1:
    resolution: {integrity: sha512-SbKbANkN603Vi4jEZv49LeVJMn4yGwsbzZworEoyEiutsN3nJYdbO36zfhGJ6QEDpOZIFkDtnq5JRxmvl3jsoQ==}
    engines: {node: '>=0.10.0'}

  is-glob@4.0.3:
    resolution: {integrity: sha512-xelSayHH36ZgE7ZWhli7pW34hNbNl8Ojv5KVmkJD4hBdD3th8Tfk9vYasLM+mXWOZhFkgZfxhLSnrwRr4elSSg==}
    engines: {node: '>=0.10.0'}

  is-number@7.0.0:
    resolution: {integrity: sha512-41Cifkg6e8TylSpdtTpeLVMqvSBEVzTttHvERD741+pnZ8ANv0004MRL43QKPDlK9cGvNp6NZWZUBlbGXYxxng==}
    engines: {node: '>=0.12.0'}

  is-subdir@1.2.0:
    resolution: {integrity: sha512-2AT6j+gXe/1ueqbW6fLZJiIw3F8iXGJtt0yDrZaBhAZEG1raiTxKWU+IPqMCzQAXOUCKdA4UDMgacKH25XG2Cw==}
    engines: {node: '>=4'}

  is-windows@1.0.2:
    resolution: {integrity: sha512-eXK1UInq2bPmjyX6e3VHIzMLobc4J94i4AWn+Hpq3OU5KkrRC96OAcR3PRJ/pGu6m8TRnBHP9dkXQVsT/COVIA==}
    engines: {node: '>=0.10.0'}

  isexe@2.0.0:
    resolution: {integrity: sha512-RHxMLp9lnKHGHRng9QFhRCMbYAcVpn69smSGcq3f36xjgVVWThj4qqLbTLlq7Ssj8B+fIQ1EuCEGI2lKsyQeIw==}

  js-yaml@3.14.1:
    resolution: {integrity: sha512-okMH7OXXJ7YrN9Ok3/SXrnu4iX9yOk+25nqX4imS2npuvTYDmo/QEZoqwZkYaIDk3jVvBOTOIEgEhaLOynBS9g==}
    hasBin: true

  js-yaml@4.1.0:
    resolution: {integrity: sha512-wpxZs9NoxZaJESJGIZTyDEaYpl0FKSA+FB9aJiyemKhMwkxQg63h4T1KJgUGHpTqPDNRcmmYLugrRjJlBtWvRA==}
    hasBin: true

  json-buffer@3.0.1:
    resolution: {integrity: sha512-4bV5BfR2mqfQTJm+V5tPPdf+ZpuhiIvTuAB5g8kcrXOZpTT/QwwVRWBywX1ozr6lEuPdbHxwaJlm9G6mI2sfSQ==}

  json-schema-traverse@0.4.1:
    resolution: {integrity: sha512-xbbCH5dCYU5T8LcEhhuh7HJ88HXuW3qsI3Y0zOZFKfZEHcpWiHU/Jxzk629Brsab/mMiHQti9wMP+845RPe3Vg==}

  json-stable-stringify-without-jsonify@1.0.1:
    resolution: {integrity: sha512-Bdboy+l7tA3OGW6FjyFHWkP5LuByj1Tk33Ljyq0axyzdk9//JSi2u3fP1QSmd1KNwq6VOKYGlAu87CisVir6Pw==}

  json-stringify-safe@5.0.1:
    resolution: {integrity: sha512-ZClg6AaYvamvYEE82d3Iyd3vSSIjQ+odgjaTzRuO3s7toCdFKczob2i0zCh7JE8kWn17yvAWhUVxvqGwUalsRA==}

  jsonfile@4.0.0:
    resolution: {integrity: sha512-m6F1R3z8jjlf2imQHS2Qez5sjKWQzbuuhuJ/FKYFRZvPE3PuHcSMVZzfsLhGVOkfd20obL5SWEBew5ShlquNxg==}

  keyv@4.5.4:
    resolution: {integrity: sha512-oxVHkHR/EJf2CNXnWxRLW6mg7JyCCUcG0DtEGmL2ctUo1PNTin1PUil+r/+4r5MpVgC/fn1kjsx7mjSujKqIpw==}

  levn@0.4.1:
    resolution: {integrity: sha512-+bT2uH4E5LGE7h/n3evcS/sQlJXCpIp6ym8OWJ5eV6+67Dsql/LaaT7qJBAt2rzfoa/5QBGBhxDix1dMt2kQKQ==}
    engines: {node: '>= 0.8.0'}

  locate-path@5.0.0:
    resolution: {integrity: sha512-t7hw9pI+WvuwNJXwk5zVHpyhIqzg2qTlklJOf0mVxGSbe3Fp2VieZcduNYjaLDoy6p9uGpQEGWG87WpMKlNq8g==}
    engines: {node: '>=8'}

  locate-path@6.0.0:
    resolution: {integrity: sha512-iPZK6eYjbxRu3uB4/WZ3EsEIMJFMqAoopl3R+zuq0UjcAm/MO6KCweDgPfP3elTztoKP3KtnVHxTn2NHBSDVUw==}
    engines: {node: '>=10'}

  lodash.merge@4.6.2:
    resolution: {integrity: sha512-0KpjqXRVvrYyCsX1swR/XTK0va6VQkQM6MNo7PqW77ByjAhoARA8EfrP1N4+KlKj8YS0ZUCtRT/YUuhyYDujIQ==}

  lodash.startcase@4.4.0:
    resolution: {integrity: sha512-+WKqsK294HMSc2jEbNgpHpd0JfIBhp7rEV4aqXWqFr6AlXov+SlcgB1Fv01y2kGe3Gc8nMW7VA0SrGuSkRfIEg==}

  merge2@1.4.1:
    resolution: {integrity: sha512-8q7VEgMJW4J8tcfVPy8g09NcQwZdbwFEqhe/WZkoIzjn/3TGDwtOCYtXGxA3O8tPzpczCCDgv+P2P5y00ZJOOg==}
    engines: {node: '>= 8'}

  micromatch@4.0.8:
    resolution: {integrity: sha512-PXwfBhYu0hBCPw8Dn0E+WDYb7af3dSLVWKi3HGv84IdF4TyFoC0ysxFd0Goxw7nSv4T/PzEJQxsYsEiFCKo2BA==}
    engines: {node: '>=8.6'}

  minimalistic-assert@1.0.1:
    resolution: {integrity: sha512-UtJcAD4yEaGtjPezWuO9wC4nwUnVH/8/Im3yEHQP4b67cXlD/Qr9hdITCU1xDbSEXg2XKNaP8jsReV7vQd00/A==}

  minimatch@3.1.2:
    resolution: {integrity: sha512-J7p63hRiAjw1NDEww1W7i37+ByIrOWO5XQQAzZ3VOcL0PNybwpfmV/N05zFAzwQ9USyEcX6t3UO+K5aqBQOIHw==}

  minimatch@9.0.5:
    resolution: {integrity: sha512-G6T0ZX48xgozx7587koeX9Ys2NYy6Gmv//P89sEte9V9whIapMNF4idKxnW2QtCcLiTWlb/wfCabAtAFWhhBow==}
    engines: {node: '>=16 || 14 >=14.17'}

  mri@1.2.0:
    resolution: {integrity: sha512-tzzskb3bG8LvYGFF/mDTpq3jpI6Q9wc3LEmBaghu+DdCssd1FakN7Bc0hVNmEyGq1bq3RgfkCb3cmQLpNPOroA==}
    engines: {node: '>=4'}

  ms@2.1.3:
    resolution: {integrity: sha512-6FlzubTLZG3J2a/NVCAleEhjzq5oxgHyaCU9yYXvcLsvoVaHJq/s5xXI6/XXP6tz7R9xAOtHnSO/tXtF3WRTlA==}

  natural-compare@1.4.0:
    resolution: {integrity: sha512-OWND8ei3VtNC9h7V60qff3SVobHr996CTwgxubgyQYEpg290h9J0buyECNNJexkFm5sOajh5G116RYA1c8ZMSw==}

  node-fetch@2.7.0:
    resolution: {integrity: sha512-c4FRfUm/dbcWZ7U+1Wq0AwCyFL+3nt2bEw05wfxSz+DWpWsitgmSgYmy2dQdWyKC1694ELPqMs/YzUSNozLt8A==}
    engines: {node: 4.x || >=6.0.0}
    peerDependencies:
      encoding: ^0.1.0
    peerDependenciesMeta:
      encoding:
        optional: true

  openai-zod-to-json-schema@1.0.3:
    resolution: {integrity: sha512-CFU+KtOmX1dk2nPCZcGYgbrI3YLJJgMSehx1mLbH1A2fsRmZevHzMau6vFIhtkCpHWkGQ3ossA4a0OzVHlGrkw==}
    engines: {node: '>=18'}
    peerDependencies:
      zod: ^3.23.8

  optionator@0.9.4:
    resolution: {integrity: sha512-6IpQ7mKUxRcZNLIObR0hz7lxsapSSIYNZJwXPGeF0mTVqGKFIXj1DQcMoT22S3ROcLyY/rz0PWaWZ9ayWmad9g==}
    engines: {node: '>= 0.8.0'}

  os-tmpdir@1.0.2:
    resolution: {integrity: sha512-D2FR03Vir7FIu45XBY20mTb+/ZSWB00sjU9jdQXt83gDrI4Ztz5Fs7/yy74g2N5SVQY4xY1qDr4rNddwYRVX0g==}
    engines: {node: '>=0.10.0'}

  outdent@0.5.0:
    resolution: {integrity: sha512-/jHxFIzoMXdqPzTaCpFzAAWhpkSjZPF4Vsn6jAfNpmbH/ymsmd7Qc6VE9BGn0L6YMj6uwpQLxCECpus4ukKS9Q==}

  p-filter@2.1.0:
    resolution: {integrity: sha512-ZBxxZ5sL2HghephhpGAQdoskxplTwr7ICaehZwLIlfL6acuVgZPm8yBNuRAFBGEqtD/hmUeq9eqLg2ys9Xr/yw==}
    engines: {node: '>=8'}

  p-limit@2.3.0:
    resolution: {integrity: sha512-//88mFWSJx8lxCzwdAABTJL2MyWB12+eIY7MDL2SqLmAkeKU9qxRvWuSyTjm3FUmpBEMuFfckAIqEaVGUDxb6w==}
    engines: {node: '>=6'}

  p-limit@3.1.0:
    resolution: {integrity: sha512-TYOanM3wGwNGsZN2cVTYPArw454xnXj5qmWF1bEoAc4+cU/ol7GVh7odevjp1FNHduHc3KZMcFduxU5Xc6uJRQ==}
    engines: {node: '>=10'}

  p-locate@4.1.0:
    resolution: {integrity: sha512-R79ZZ/0wAxKGu3oYMlz8jy/kbhsNrS7SKZ7PxEHBgJ5+F2mtFW2fK2cOtBh1cHYkQsbzFV7I+EoRKe6Yt0oK7A==}
    engines: {node: '>=8'}

  p-locate@5.0.0:
    resolution: {integrity: sha512-LaNjtRWUBY++zB5nE/NwcaoMylSPk+S+ZHNB1TzdbMJMny6dynpAGt7X/tl/QYq3TIeE6nxHppbo2LGymrG5Pw==}
    engines: {node: '>=10'}

  p-map@2.1.0:
    resolution: {integrity: sha512-y3b8Kpd8OAN444hxfBbFfj1FY/RjtTd8tzYwhUqNYXx0fXx2iX4maP4Qr6qhIKbQXI02wTLAda4fYUbDagTUFw==}
    engines: {node: '>=6'}

  p-try@2.2.0:
    resolution: {integrity: sha512-R4nPAVTAU0B9D35/Gk3uJf/7XYbQcyohSKdvAxIRSNghFl4e71hVoGnBNQz9cWaXxO2I10KTC+3jMdvvoKw6dQ==}
    engines: {node: '>=6'}

  package-manager-detector@0.2.4:
    resolution: {integrity: sha512-H/OUu9/zUfP89z1APcBf2X8Us0tt8dUK4lUmKqz12QNXif3DxAs1/YqjGtcutZi1zQqeNQRWr9C+EbQnnvSSFA==}

  parent-module@1.0.1:
    resolution: {integrity: sha512-GQ2EWRpQV8/o+Aw8YqtfZZPfNRWZYkbidE9k5rpl/hC3vtHHBfGm2Ifi6qWV+coDGkrUKZAxE3Lot5kcsRlh+g==}
    engines: {node: '>=6'}

  path-exists@4.0.0:
    resolution: {integrity: sha512-ak9Qy5Q7jYb2Wwcey5Fpvg2KoAc/ZIhLSLOSBmRmygPsGwkVVt0fZa0qrtMz+m6tJTAHfZQ8FnmB4MG4LWy7/w==}
    engines: {node: '>=8'}

  path-key@3.1.1:
    resolution: {integrity: sha512-ojmeN0qd+y0jszEtoY48r0Peq5dwMEkIlCOu6Q5f41lfkswXuKtYrhgoTpLnyIcHm24Uhqx+5Tqm2InSwLhE6Q==}
    engines: {node: '>=8'}

  path-type@4.0.0:
    resolution: {integrity: sha512-gDKb8aZMDeD/tZWs9P6+q0J9Mwkdl6xMV8TjnGP3qJVJ06bdMgkbBlLU8IdfOsIsFz2BW1rNVT3XuNEl8zPAvw==}
    engines: {node: '>=8'}

  picocolors@1.1.1:
    resolution: {integrity: sha512-xceH2snhtb5M9liqDsmEw56le376mTZkEX/jEb/RxNFyegNul7eNslCXP9FDj/Lcu0X8KEyMceP2ntpaHrDEVA==}

  picomatch@2.3.1:
    resolution: {integrity: sha512-JU3teHTNjmE2VCGFzuY8EXzCDVwEqB2a8fsIvwaStHhAWJEeVd1o1QD80CU6+ZdEXXSLbSsuLwJjkCBWqRQUVA==}
    engines: {node: '>=8.6'}

  pify@4.0.1:
    resolution: {integrity: sha512-uB80kBFb/tfd68bVleG9T5GGsGPjJrLAUpR5PZIrhBnIaRTQRjqdJSsIKkOP6OAIFbj7GOrcudc5pNjZ+geV2g==}
    engines: {node: '>=6'}

  prelude-ls@1.2.1:
    resolution: {integrity: sha512-vkcDPrRZo1QZLbn5RLGPpg/WmIQ65qoWWhcGKf/b5eplkkarX0m9z8ppCat4mlOqUsWpyNuYgO3VRyrYHSzX5g==}
    engines: {node: '>= 0.8.0'}

  prettier-linter-helpers@1.0.0:
    resolution: {integrity: sha512-GbK2cP9nraSSUF9N2XwUwqfzlAFlMNYYl+ShE/V+H8a9uNl/oUqB1w2EL54Jh0OlyRSd8RfWYJ3coVS4TROP2w==}
    engines: {node: '>=6.0.0'}

  prettier@2.8.8:
    resolution: {integrity: sha512-tdN8qQGvNjw4CHbY+XXk0JgCXn9QiF21a55rBe5LJAU+kDyC4WQn4+awm2Xfk2lQMk5fKup9XgzTZtGkjBdP9Q==}
    engines: {node: '>=10.13.0'}
    hasBin: true

  prettier@3.3.3:
    resolution: {integrity: sha512-i2tDNA0O5IrMO757lfrdQZCc2jPNDVntV0m/+4whiDfWaTKfMNgR7Qz0NAeGz/nRqF4m5/6CLzbP4/liHt12Ew==}
    engines: {node: '>=14'}
    hasBin: true

  punycode@2.3.1:
    resolution: {integrity: sha512-vYt7UD1U9Wg6138shLtLOvdAu+8DsC/ilFtEVHcH+wydcSpNE20AfSOduf6MkRFahL5FY7X1oU7nKVZFtfq8Fg==}
    engines: {node: '>=6'}

  queue-microtask@1.2.3:
    resolution: {integrity: sha512-NuaNSa6flKT5JaSYQzJok04JzTL1CA6aGhv5rfLW3PgqA+M2ChpZQnAC8h8i4ZFkBS8X5RqkDBHA7r4hej3K9A==}

  read-yaml-file@1.1.0:
    resolution: {integrity: sha512-VIMnQi/Z4HT2Fxuwg5KrY174U1VdUIASQVWXXyqtNRtxSr9IYkn1rsI6Tb6HsrHCmB7gVpNwX6JxPTHcH6IoTA==}
    engines: {node: '>=6'}

  regenerator-runtime@0.14.1:
    resolution: {integrity: sha512-dYnhHh0nJoMfnkZs6GmmhFknAGRrLznOu5nc9ML+EJxGvrx6H7teuevqVqCuPcPK//3eDrrjQhehXVx9cnkGdw==}

  resolve-from@4.0.0:
    resolution: {integrity: sha512-pb/MYmXstAkysRFx8piNI1tGFNQIFA3vkE3Gq4EuA1dF6gHp/+vgZqsCGJapvy8N3Q+4o7FwvquPJcnZ7RYy4g==}
    engines: {node: '>=4'}

  resolve-from@5.0.0:
    resolution: {integrity: sha512-qYg9KP24dD5qka9J47d0aVky0N+b4fTU89LN9iDnjB5waksiC49rvMB0PrUJQGoTmH50XPiqOvAjDfaijGxYZw==}
    engines: {node: '>=8'}

  reusify@1.0.4:
    resolution: {integrity: sha512-U9nH88a3fc/ekCF1l0/UP1IosiuIjyTh7hBvXVMHYgVcfGvt897Xguj2UOLDeI5BG2m7/uwyaLVT6fbtCwTyzw==}
    engines: {iojs: '>=1.0.0', node: '>=0.10.0'}

  run-parallel@1.2.0:
    resolution: {integrity: sha512-5l4VyZR86LZ/lDxZTR6jqL8AFE2S0IFLMP26AbjsLVADxHdhB/c0GUsH+y39UfCi3dzz8OlQuPmnaJOMoDHQBA==}

  safer-buffer@2.1.2:
    resolution: {integrity: sha512-YZo3K82SD7Riyi0E1EQPojLz7kpepnSQI9IyPbHHg1XXXevb5dJI7tpyN2ADxGcQbHG7vcyRHk0cbwqcQriUtg==}

  semver@7.6.3:
    resolution: {integrity: sha512-oVekP1cKtI+CTDvHWYFUcMtsK/00wmAEfyqKfNdARm8u1wNVhSgaX7A8d4UuIlUI5e84iEwOhs7ZPYRmzU9U6A==}
    engines: {node: '>=10'}
    hasBin: true

  serialize-error-cjs@0.1.3:
    resolution: {integrity: sha512-GXwbHkufrNZ87O7DUEvWhR8eBnOqiXtHsOXakkJliG7eLDmjh6gDlbJbMZFFbUx0J5sXKgwq4NFCs41dF5MhiA==}

  shebang-command@2.0.0:
    resolution: {integrity: sha512-kHxr2zZpYtdmrN1qDjrrX/Z1rR1kG8Dx+gkpK1G4eXmvXswmcE1hTWBWYUzlraYw1/yZp6YuDY77YtvbN0dmDA==}
    engines: {node: '>=8'}

  shebang-regex@3.0.0:
    resolution: {integrity: sha512-7++dFhtcx3353uBaq8DDR4NuxBetBzC7ZQOhmTQInHEd6bSrXdiEyzCvG07Z44UYdLShWUyXt5M/yhz8ekcb1A==}
    engines: {node: '>=8'}

  signal-exit@4.1.0:
    resolution: {integrity: sha512-bzyZ1e88w9O1iNJbKnOlvYTrWPDl46O1bG0D3XInv+9tkPrxrN8jUUTiFlDkkmKWgn1M6CfIA13SuGqOa9Korw==}
    engines: {node: '>=14'}

  slash@3.0.0:
    resolution: {integrity: sha512-g9Q1haeby36OSStwb4ntCGGGaKsaVSjQ68fBxoQcutl5fS1vuY18H3wSt3jFyFtrkx+Kz0V1G85A4MyAdDMi2Q==}
    engines: {node: '>=8'}

  spawndamnit@3.0.1:
    resolution: {integrity: sha512-MmnduQUuHCoFckZoWnXsTg7JaiLBJrKFj9UI2MbRPGaJeVpsLcVBu6P/IGZovziM/YBsellCmsprgNA+w0CzVg==}

  sprintf-js@1.0.3:
    resolution: {integrity: sha512-D9cPgkvLlV3t3IzL0D0YLvGA9Ahk4PcvVwUbN0dSGr1aP0Nrt4AEnTUbuGvquEC0mA64Gqt1fzirlRs5ibXx8g==}

  strip-ansi@5.2.0:
    resolution: {integrity: sha512-DuRs1gKbBqsMKIZlrffwlug8MHkcnpjs5VPmL1PAh+mA30U0DTotfDZ0d2UUsXpPmPmMMJ6W773MaA3J+lbiWA==}
    engines: {node: '>=6'}

  strip-ansi@6.0.1:
    resolution: {integrity: sha512-Y38VPSHcqkFrCpFnQ9vuSXmquuv5oXOKpGeT6aGrr3o3Gc9AlVa6JBfUSOCnbxGGZF+/0ooI7KrPuUSztUdU5A==}
    engines: {node: '>=8'}

  strip-bom@3.0.0:
    resolution: {integrity: sha512-vavAMRXOgBVNF6nyEEmL3DBK19iRpDcoIwW+swQ+CbGiu7lju6t+JklA1MHweoWtadgt4ISVUsXLyDq34ddcwA==}
    engines: {node: '>=4'}

  strip-json-comments@3.1.1:
    resolution: {integrity: sha512-6fPc+R4ihwqP6N/aIv2f1gMH8lOVtWQHoqC4yK6oSDVVocumAsfCqjkXnqiYMhmMwS/mEHLp7Vehlt3ql6lEig==}
    engines: {node: '>=8'}

  supports-color@7.2.0:
    resolution: {integrity: sha512-qpCAvRl9stuOHveKsn7HncJRvv501qIacKzQlO/+Lwxc9+0q2wLyv4Dfvt80/DPn2pqOBsJdDiogXGR9+OvwRw==}
    engines: {node: '>=8'}

  synckit@0.9.2:
    resolution: {integrity: sha512-vrozgXDQwYO72vHjUb/HnFbQx1exDjoKzqx23aXEg2a9VIg2TSFZ8FmeZpTjUCFMYw7mpX4BE2SFu8wI7asYsw==}
    engines: {node: ^14.18.0 || >=16.0.0}

  term-size@2.2.1:
    resolution: {integrity: sha512-wK0Ri4fOGjv/XPy8SBHZChl8CM7uMc5VML7SqiQ0zG7+J5Vr+RMQDoHa2CNT6KHUnTGIXH34UDMkPzAUyapBZg==}
    engines: {node: '>=8'}

  tmp@0.0.33:
    resolution: {integrity: sha512-jRCJlojKnZ3addtTOjdIqoRuPEKBvNXcGYqzO6zWZX8KfKEpnGY5jfggJQ3EjKuu8D4bJRr0y+cYJFmYbImXGw==}
    engines: {node: '>=0.6.0'}

  to-regex-range@5.0.1:
    resolution: {integrity: sha512-65P7iz6X5yEr1cwcgvQxbbIw7Uk3gOy5dIdtZ4rDveLqhrdJP+Li/Hx6tyK0NEb+2GCyneCMJiGqrADCSNk8sQ==}
    engines: {node: '>=8.0'}

  tr46@0.0.3:
    resolution: {integrity: sha512-N3WMsuqV66lT30CrXNbEjx4GEwlow3v6rr4mCcv6prnfwhS01rkgyFdjPNBYd9br7LpXV1+Emh01fHnq2Gdgrw==}

  ts-api-utils@1.4.0:
    resolution: {integrity: sha512-032cPxaEKwM+GT3vA5JXNzIaizx388rhsSW79vGRNGXfRRAdEAn2mvk36PvK5HnOchyWZ7afLEXqYCvPCrzuzQ==}
    engines: {node: '>=16'}
    peerDependencies:
      typescript: '>=4.2.0'

  tslib@2.8.1:
    resolution: {integrity: sha512-oJFu94HQb+KVduSUQL7wnpmqnfmLsOA/nAh6b6EH0wCEoK0/mPeXU6c3wKDV83MkOuHPRHtSXKKU99IBazS/2w==}

  type-check@0.4.0:
    resolution: {integrity: sha512-XleUoc9uwGXqjWwXaUTZAmzMcFZ5858QA2vvx1Ur5xIcixXIP+8LnFDgRplU30us6teqdlskFfu+ae4K79Ooew==}
    engines: {node: '>= 0.8.0'}

  typescript-eslint@8.15.0:
    resolution: {integrity: sha512-wY4FRGl0ZI+ZU4Jo/yjdBu0lVTSML58pu6PgGtJmCufvzfV565pUF6iACQt092uFOd49iLOTX/sEVmHtbSrS+w==}
    engines: {node: ^18.18.0 || ^20.9.0 || >=21.1.0}
    peerDependencies:
      eslint: ^8.57.0 || ^9.0.0
      typescript: '*'
    peerDependenciesMeta:
      typescript:
        optional: true

  typescript@5.6.3:
    resolution: {integrity: sha512-hjcS1mhfuyi4WW8IWtjP7brDrG2cuDZukyrYrSauoXGNgx0S7zceP07adYkJycEr56BOUTNPzbInooiN3fn1qw==}
    engines: {node: '>=14.17'}
    hasBin: true

  undici-types@6.19.8:
    resolution: {integrity: sha512-ve2KP6f/JnbPBFyobGHuerC9g1FYGn/F8n1LWTwNxCEzd6IfqTwUQcNXgEtmmQ6DlRrC1hrSrBnCZPokRrDHjw==}

  universalify@0.1.2:
    resolution: {integrity: sha512-rBJeI5CXAlmy1pV+617WB9J63U6XcazHHF2f2dbJix4XzpUF0RS3Zbj0FGIOCAva5P/d/GBOYaACQ1w+0azUkg==}
    engines: {node: '>= 4.0.0'}

  uri-js@4.4.1:
    resolution: {integrity: sha512-7rKUyy33Q1yc98pQ1DAmLtwX109F7TIfWlW1Ydo8Wl1ii1SeHieeh0HHfPeL2fMXK6z0s8ecKs9frCuLJvndBg==}

  webidl-conversions@3.0.1:
    resolution: {integrity: sha512-2JAn3z8AR6rjK8Sm8orRC0h/bcl/DqL7tRPdGZ4I1CjdF+EaMLmYxBHyXuKL849eucPFhvBoxMsflfOb8kxaeQ==}

  whatwg-url@5.0.0:
    resolution: {integrity: sha512-saE57nupxk6v3HY35+jzBwYa0rKSy0XR8JSxZPwgLr7ys0IBzhGviA1/TUGJLmSVqs8pb9AnvICXEuOHLprYTw==}

  which@2.0.2:
    resolution: {integrity: sha512-BLI3Tl1TW3Pvl70l3yq3Y64i+awpwXqsGBYWkkqMtnbXgrMD+yj7rhW0kuEDxzJaYXGjEW5ogapKNMEKNMjibA==}
    engines: {node: '>= 8'}
    hasBin: true

  word-wrap@1.2.5:
    resolution: {integrity: sha512-BN22B5eaMMI9UMtjrGd5g5eCYPpCPDUy0FJXbYsaT5zYxjFOckS53SQDE3pWkVoWpHXVb3BrYcEN4Twa55B5cA==}
    engines: {node: '>=0.10.0'}

  yocto-queue@0.1.0:
    resolution: {integrity: sha512-rVksvsnNCdJ/ohGc6xgPwyN8eheCxsiLM8mxuE/t/mOVqJewPuO1miLpTHQiRgTKCLexL4MeAFVagts7HmNZ2Q==}
    engines: {node: '>=10'}

  zod@3.22.5:
    resolution: {integrity: sha512-HqnGsCdVZ2xc0qWPLdO25WnseXThh0kEYKIdV5F/hTHO75hNZFp8thxSeHhiPrHZKrFTo1SOgkAj9po5bexZlw==}

  zod@3.23.8:
    resolution: {integrity: sha512-XBx9AXhXktjUqnepgTiE5flcKIYWi/rme0Eaj+5Y0lftuGBq+jyRu/md4WnuxqgP1ubdpNCsYEYPxrzVHD8d6g==}

snapshots:

  '@babel/runtime@7.26.0':
    dependencies:
      regenerator-runtime: 0.14.1

  '@changesets/apply-release-plan@7.0.6':
    dependencies:
      '@changesets/config': 3.0.4
      '@changesets/get-version-range-type': 0.4.0
      '@changesets/git': 3.0.2
      '@changesets/should-skip-package': 0.1.1
      '@changesets/types': 6.0.0
      '@manypkg/get-packages': 1.1.3
      detect-indent: 6.1.0
      fs-extra: 7.0.1
      lodash.startcase: 4.4.0
      outdent: 0.5.0
      prettier: 2.8.8
      resolve-from: 5.0.0
      semver: 7.6.3

  '@changesets/assemble-release-plan@6.0.5':
    dependencies:
      '@changesets/errors': 0.2.0
      '@changesets/get-dependents-graph': 2.1.2
      '@changesets/should-skip-package': 0.1.1
      '@changesets/types': 6.0.0
      '@manypkg/get-packages': 1.1.3
      semver: 7.6.3

  '@changesets/changelog-git@0.2.0':
    dependencies:
      '@changesets/types': 6.0.0

  '@changesets/cli@2.27.10':
    dependencies:
      '@changesets/apply-release-plan': 7.0.6
      '@changesets/assemble-release-plan': 6.0.5
      '@changesets/changelog-git': 0.2.0
      '@changesets/config': 3.0.4
      '@changesets/errors': 0.2.0
      '@changesets/get-dependents-graph': 2.1.2
      '@changesets/get-release-plan': 4.0.5
      '@changesets/git': 3.0.2
      '@changesets/logger': 0.1.1
      '@changesets/pre': 2.0.1
      '@changesets/read': 0.6.2
      '@changesets/should-skip-package': 0.1.1
      '@changesets/types': 6.0.0
      '@changesets/write': 0.3.2
      '@manypkg/get-packages': 1.1.3
      ansi-colors: 4.1.3
      ci-info: 3.9.0
      enquirer: 2.4.1
      external-editor: 3.1.0
      fs-extra: 7.0.1
      mri: 1.2.0
      p-limit: 2.3.0
      package-manager-detector: 0.2.4
      picocolors: 1.1.1
      resolve-from: 5.0.0
      semver: 7.6.3
      spawndamnit: 3.0.1
      term-size: 2.2.1

  '@changesets/config@3.0.4':
    dependencies:
      '@changesets/errors': 0.2.0
      '@changesets/get-dependents-graph': 2.1.2
      '@changesets/logger': 0.1.1
      '@changesets/types': 6.0.0
      '@manypkg/get-packages': 1.1.3
      fs-extra: 7.0.1
      micromatch: 4.0.8

  '@changesets/errors@0.2.0':
    dependencies:
      extendable-error: 0.1.7

  '@changesets/get-dependents-graph@2.1.2':
    dependencies:
      '@changesets/types': 6.0.0
      '@manypkg/get-packages': 1.1.3
      picocolors: 1.1.1
      semver: 7.6.3

  '@changesets/get-release-plan@4.0.5':
    dependencies:
      '@changesets/assemble-release-plan': 6.0.5
      '@changesets/config': 3.0.4
      '@changesets/pre': 2.0.1
      '@changesets/read': 0.6.2
      '@changesets/types': 6.0.0
      '@manypkg/get-packages': 1.1.3

  '@changesets/get-version-range-type@0.4.0': {}

  '@changesets/git@3.0.2':
    dependencies:
      '@changesets/errors': 0.2.0
      '@manypkg/get-packages': 1.1.3
      is-subdir: 1.2.0
      micromatch: 4.0.8
      spawndamnit: 3.0.1

  '@changesets/logger@0.1.1':
    dependencies:
      picocolors: 1.1.1

  '@changesets/parse@0.4.0':
    dependencies:
      '@changesets/types': 6.0.0
      js-yaml: 3.14.1

  '@changesets/pre@2.0.1':
    dependencies:
      '@changesets/errors': 0.2.0
      '@changesets/types': 6.0.0
      '@manypkg/get-packages': 1.1.3
      fs-extra: 7.0.1

  '@changesets/read@0.6.2':
    dependencies:
      '@changesets/git': 3.0.2
      '@changesets/logger': 0.1.1
      '@changesets/parse': 0.4.0
      '@changesets/types': 6.0.0
      fs-extra: 7.0.1
      p-filter: 2.1.0
      picocolors: 1.1.1

  '@changesets/should-skip-package@0.1.1':
    dependencies:
      '@changesets/types': 6.0.0
      '@manypkg/get-packages': 1.1.3

  '@changesets/types@4.1.0': {}

  '@changesets/types@6.0.0': {}

  '@changesets/write@0.3.2':
    dependencies:
      '@changesets/types': 6.0.0
      fs-extra: 7.0.1
      human-id: 1.0.2
      prettier: 2.8.8

  '@eslint-community/eslint-utils@4.4.1(eslint@9.15.0)':
    dependencies:
      eslint: 9.15.0
      eslint-visitor-keys: 3.4.3

  '@eslint-community/regexpp@4.12.1': {}

  '@eslint/config-array@0.19.0':
    dependencies:
      '@eslint/object-schema': 2.1.4
      debug: 4.3.7
      minimatch: 3.1.2
    transitivePeerDependencies:
      - supports-color

  '@eslint/core@0.9.0': {}

  '@eslint/eslintrc@3.2.0':
    dependencies:
      ajv: 6.12.6
      debug: 4.3.7
      espree: 10.3.0
      globals: 14.0.0
      ignore: 5.3.2
      import-fresh: 3.3.0
      js-yaml: 4.1.0
      minimatch: 3.1.2
      strip-json-comments: 3.1.1
    transitivePeerDependencies:
      - supports-color

  '@eslint/js@9.15.0': {}

  '@eslint/object-schema@2.1.4': {}

  '@eslint/plugin-kit@0.2.3':
    dependencies:
      levn: 0.4.1

  '@humanfs/core@0.19.1': {}

  '@humanfs/node@0.16.6':
    dependencies:
      '@humanfs/core': 0.19.1
      '@humanwhocodes/retry': 0.3.1

  '@humanwhocodes/module-importer@1.0.1': {}

  '@humanwhocodes/retry@0.3.1': {}

  '@humanwhocodes/retry@0.4.1': {}

  '@manypkg/find-root@1.1.0':
    dependencies:
      '@babel/runtime': 7.26.0
      '@types/node': 12.20.55
      find-up: 4.1.0
      fs-extra: 8.1.0

  '@manypkg/get-packages@1.1.3':
    dependencies:
      '@babel/runtime': 7.26.0
      '@changesets/types': 4.1.0
      '@manypkg/find-root': 1.1.0
      fs-extra: 8.1.0
      globby: 11.1.0
      read-yaml-file: 1.1.0

  '@nodelib/fs.scandir@2.1.5':
    dependencies:
      '@nodelib/fs.stat': 2.0.5
      run-parallel: 1.2.0

  '@nodelib/fs.stat@2.0.5': {}

  '@nodelib/fs.walk@1.2.8':
    dependencies:
      '@nodelib/fs.scandir': 2.1.5
      fastq: 1.17.1

  '@pkgr/core@0.1.1': {}

  '@types/debug@4.1.12':
    dependencies:
      '@types/ms': 0.7.34

  '@types/estree@1.0.6': {}

  '@types/json-schema@7.0.15': {}

  '@types/ms@0.7.34': {}

  '@types/node@12.20.55': {}

  '@types/node@22.9.1':
    dependencies:
      undici-types: 6.19.8

  '@typescript-eslint/eslint-plugin@8.15.0(@typescript-eslint/parser@8.15.0(eslint@9.15.0)(typescript@5.6.3))(eslint@9.15.0)(typescript@5.6.3)':
    dependencies:
      '@eslint-community/regexpp': 4.12.1
      '@typescript-eslint/parser': 8.15.0(eslint@9.15.0)(typescript@5.6.3)
      '@typescript-eslint/scope-manager': 8.15.0
      '@typescript-eslint/type-utils': 8.15.0(eslint@9.15.0)(typescript@5.6.3)
      '@typescript-eslint/utils': 8.15.0(eslint@9.15.0)(typescript@5.6.3)
      '@typescript-eslint/visitor-keys': 8.15.0
      eslint: 9.15.0
      graphemer: 1.4.0
      ignore: 5.3.2
      natural-compare: 1.4.0
      ts-api-utils: 1.4.0(typescript@5.6.3)
    optionalDependencies:
      typescript: 5.6.3
    transitivePeerDependencies:
      - supports-color

  '@typescript-eslint/parser@8.15.0(eslint@9.15.0)(typescript@5.6.3)':
    dependencies:
      '@typescript-eslint/scope-manager': 8.15.0
      '@typescript-eslint/types': 8.15.0
      '@typescript-eslint/typescript-estree': 8.15.0(typescript@5.6.3)
      '@typescript-eslint/visitor-keys': 8.15.0
      debug: 4.3.7
      eslint: 9.15.0
    optionalDependencies:
      typescript: 5.6.3
    transitivePeerDependencies:
      - supports-color

  '@typescript-eslint/scope-manager@8.15.0':
    dependencies:
      '@typescript-eslint/types': 8.15.0
      '@typescript-eslint/visitor-keys': 8.15.0

  '@typescript-eslint/type-utils@8.15.0(eslint@9.15.0)(typescript@5.6.3)':
    dependencies:
      '@typescript-eslint/typescript-estree': 8.15.0(typescript@5.6.3)
      '@typescript-eslint/utils': 8.15.0(eslint@9.15.0)(typescript@5.6.3)
      debug: 4.3.7
      eslint: 9.15.0
      ts-api-utils: 1.4.0(typescript@5.6.3)
    optionalDependencies:
      typescript: 5.6.3
    transitivePeerDependencies:
      - supports-color

  '@typescript-eslint/types@8.15.0': {}

  '@typescript-eslint/typescript-estree@8.15.0(typescript@5.6.3)':
    dependencies:
      '@typescript-eslint/types': 8.15.0
      '@typescript-eslint/visitor-keys': 8.15.0
      debug: 4.3.7
      fast-glob: 3.3.2
      is-glob: 4.0.3
      minimatch: 9.0.5
      semver: 7.6.3
      ts-api-utils: 1.4.0(typescript@5.6.3)
    optionalDependencies:
      typescript: 5.6.3
    transitivePeerDependencies:
      - supports-color

  '@typescript-eslint/utils@8.15.0(eslint@9.15.0)(typescript@5.6.3)':
    dependencies:
      '@eslint-community/eslint-utils': 4.4.1(eslint@9.15.0)
      '@typescript-eslint/scope-manager': 8.15.0
      '@typescript-eslint/types': 8.15.0
      '@typescript-eslint/typescript-estree': 8.15.0(typescript@5.6.3)
      eslint: 9.15.0
    optionalDependencies:
      typescript: 5.6.3
    transitivePeerDependencies:
      - supports-color

  '@typescript-eslint/visitor-keys@8.15.0':
    dependencies:
      '@typescript-eslint/types': 8.15.0
      eslint-visitor-keys: 4.2.0

  acorn-jsx@5.3.2(acorn@8.14.0):
    dependencies:
      acorn: 8.14.0

  acorn@8.14.0: {}

  ajv@6.12.6:
    dependencies:
      fast-deep-equal: 3.1.3
      fast-json-stable-stringify: 2.1.0
      json-schema-traverse: 0.4.1
      uri-js: 4.4.1

  ansi-colors@4.1.3: {}

  ansi-regex@4.1.1: {}

  ansi-regex@5.0.1: {}

  ansi-styles@4.3.0:
    dependencies:
      color-convert: 2.0.1

  argparse@1.0.10:
    dependencies:
      sprintf-js: 1.0.3

  argparse@2.0.1: {}

  array-union@2.1.0: {}

  balanced-match@1.0.2: {}

  better-path-resolve@1.0.0:
    dependencies:
      is-windows: 1.0.2

  brace-expansion@1.1.11:
    dependencies:
      balanced-match: 1.0.2
      concat-map: 0.0.1

  brace-expansion@2.0.1:
    dependencies:
      balanced-match: 1.0.2

  braces@3.0.3:
    dependencies:
      fill-range: 7.1.1

  callsites@3.1.0: {}

  canonicalize@1.0.8: {}

  chalk@4.1.2:
    dependencies:
      ansi-styles: 4.3.0
      supports-color: 7.2.0

  chardet@0.7.0: {}

  ci-info@3.9.0: {}

  color-convert@2.0.1:
    dependencies:
      color-name: 1.1.4

  color-name@1.1.4: {}

  concat-map@0.0.1: {}

  cross-fetch@4.0.0:
    dependencies:
      node-fetch: 2.7.0
    transitivePeerDependencies:
      - encoding

  cross-spawn@7.0.6:
    dependencies:
      path-key: 3.1.1
      shebang-command: 2.0.0
      which: 2.0.2

  debug@4.3.7:
    dependencies:
      ms: 2.1.3

  deep-is@0.1.4: {}

  detect-indent@6.1.0: {}

  dir-glob@3.0.1:
    dependencies:
      path-type: 4.0.0

  enquirer@2.4.1:
    dependencies:
      ansi-colors: 4.1.3
      strip-ansi: 6.0.1

  escape-string-regexp@4.0.0: {}

  eslint-config-prettier@9.1.0(eslint@9.15.0):
    dependencies:
      eslint: 9.15.0

  eslint-plugin-prettier@5.2.1(eslint-config-prettier@9.1.0(eslint@9.15.0))(eslint@9.15.0)(prettier@3.3.3):
    dependencies:
      eslint: 9.15.0
      prettier: 3.3.3
      prettier-linter-helpers: 1.0.0
      synckit: 0.9.2
    optionalDependencies:
      eslint-config-prettier: 9.1.0(eslint@9.15.0)

  eslint-scope@8.2.0:
    dependencies:
      esrecurse: 4.3.0
      estraverse: 5.3.0

  eslint-visitor-keys@3.4.3: {}

  eslint-visitor-keys@4.2.0: {}

  eslint@9.15.0:
    dependencies:
      '@eslint-community/eslint-utils': 4.4.1(eslint@9.15.0)
      '@eslint-community/regexpp': 4.12.1
      '@eslint/config-array': 0.19.0
      '@eslint/core': 0.9.0
      '@eslint/eslintrc': 3.2.0
      '@eslint/js': 9.15.0
      '@eslint/plugin-kit': 0.2.3
      '@humanfs/node': 0.16.6
      '@humanwhocodes/module-importer': 1.0.1
      '@humanwhocodes/retry': 0.4.1
      '@types/estree': 1.0.6
      '@types/json-schema': 7.0.15
      ajv: 6.12.6
      chalk: 4.1.2
      cross-spawn: 7.0.6
      debug: 4.3.7
      escape-string-regexp: 4.0.0
      eslint-scope: 8.2.0
      eslint-visitor-keys: 4.2.0
      espree: 10.3.0
      esquery: 1.6.0
      esutils: 2.0.3
      fast-deep-equal: 3.1.3
      file-entry-cache: 8.0.0
      find-up: 5.0.0
      glob-parent: 6.0.2
      ignore: 5.3.2
      imurmurhash: 0.1.4
      is-glob: 4.0.3
      json-stable-stringify-without-jsonify: 1.0.1
      lodash.merge: 4.6.2
      minimatch: 3.1.2
      natural-compare: 1.4.0
      optionator: 0.9.4
    transitivePeerDependencies:
      - supports-color

  espree@10.3.0:
    dependencies:
      acorn: 8.14.0
      acorn-jsx: 5.3.2(acorn@8.14.0)
      eslint-visitor-keys: 4.2.0

  esprima@4.0.1: {}

  esquery@1.6.0:
    dependencies:
      estraverse: 5.3.0

  esrecurse@4.3.0:
    dependencies:
      estraverse: 5.3.0

  estraverse@5.3.0: {}

  esutils@2.0.3: {}

  extendable-error@0.1.7: {}

  external-editor@3.1.0:
    dependencies:
      chardet: 0.7.0
      iconv-lite: 0.4.24
      tmp: 0.0.33

  fast-deep-equal@3.1.3: {}

  fast-diff@1.3.0: {}

  fast-glob@3.3.2:
    dependencies:
      '@nodelib/fs.stat': 2.0.5
      '@nodelib/fs.walk': 1.2.8
      glob-parent: 5.1.2
      merge2: 1.4.1
      micromatch: 4.0.8

  fast-json-stable-stringify@2.1.0: {}

  fast-levenshtein@2.0.6: {}

  fastq@1.17.1:
    dependencies:
      reusify: 1.0.4

  file-entry-cache@8.0.0:
    dependencies:
      flat-cache: 4.0.1

  fill-range@7.1.1:
    dependencies:
      to-regex-range: 5.0.1

  find-up@4.1.0:
    dependencies:
      locate-path: 5.0.0
      path-exists: 4.0.0

  find-up@5.0.0:
    dependencies:
      locate-path: 6.0.0
      path-exists: 4.0.0

  flat-cache@4.0.1:
    dependencies:
      flatted: 3.3.2
      keyv: 4.5.4

  flatted@3.3.2: {}

  fs-extra@7.0.1:
    dependencies:
      graceful-fs: 4.2.11
      jsonfile: 4.0.0
      universalify: 0.1.2

  fs-extra@8.1.0:
    dependencies:
      graceful-fs: 4.2.11
      jsonfile: 4.0.0
      universalify: 0.1.2

  glob-parent@5.1.2:
    dependencies:
      is-glob: 4.0.3

  glob-parent@6.0.2:
    dependencies:
      is-glob: 4.0.3

  globals@14.0.0: {}

  globby@11.1.0:
    dependencies:
      array-union: 2.1.0
      dir-glob: 3.0.1
      fast-glob: 3.3.2
      ignore: 5.3.2
      merge2: 1.4.1
      slash: 3.0.0

  graceful-fs@4.2.11: {}

  graphemer@1.4.0: {}

  has-flag@4.0.0: {}

  hash.js@1.1.7:
    dependencies:
      inherits: 2.0.4
      minimalistic-assert: 1.0.1

  human-id@1.0.2: {}

  iconv-lite@0.4.24:
    dependencies:
      safer-buffer: 2.1.2

  ignore@5.3.2: {}

  import-fresh@3.3.0:
    dependencies:
      parent-module: 1.0.1
      resolve-from: 4.0.0

  imurmurhash@0.1.4: {}

  inherits@2.0.4: {}

<<<<<<< HEAD
  inngest@3.26.3-pr-756.1(typescript@5.6.3):
=======
  inngest@3.26.3(typescript@5.6.3):
>>>>>>> b164577c
    dependencies:
      '@types/debug': 4.1.12
      canonicalize: 1.0.8
      chalk: 4.1.2
      cross-fetch: 4.0.0
      debug: 4.3.7
      hash.js: 1.1.7
      json-stringify-safe: 5.0.1
      ms: 2.1.3
      serialize-error-cjs: 0.1.3
      strip-ansi: 5.2.0
      zod: 3.22.5
    optionalDependencies:
      typescript: 5.6.3
    transitivePeerDependencies:
      - encoding
      - supports-color

  is-extglob@2.1.1: {}

  is-glob@4.0.3:
    dependencies:
      is-extglob: 2.1.1

  is-number@7.0.0: {}

  is-subdir@1.2.0:
    dependencies:
      better-path-resolve: 1.0.0

  is-windows@1.0.2: {}

  isexe@2.0.0: {}

  js-yaml@3.14.1:
    dependencies:
      argparse: 1.0.10
      esprima: 4.0.1

  js-yaml@4.1.0:
    dependencies:
      argparse: 2.0.1

  json-buffer@3.0.1: {}

  json-schema-traverse@0.4.1: {}

  json-stable-stringify-without-jsonify@1.0.1: {}

  json-stringify-safe@5.0.1: {}

  jsonfile@4.0.0:
    optionalDependencies:
      graceful-fs: 4.2.11

  keyv@4.5.4:
    dependencies:
      json-buffer: 3.0.1

  levn@0.4.1:
    dependencies:
      prelude-ls: 1.2.1
      type-check: 0.4.0

  locate-path@5.0.0:
    dependencies:
      p-locate: 4.1.0

  locate-path@6.0.0:
    dependencies:
      p-locate: 5.0.0

  lodash.merge@4.6.2: {}

  lodash.startcase@4.4.0: {}

  merge2@1.4.1: {}

  micromatch@4.0.8:
    dependencies:
      braces: 3.0.3
      picomatch: 2.3.1

  minimalistic-assert@1.0.1: {}

  minimatch@3.1.2:
    dependencies:
      brace-expansion: 1.1.11

  minimatch@9.0.5:
    dependencies:
      brace-expansion: 2.0.1

  mri@1.2.0: {}

  ms@2.1.3: {}

  natural-compare@1.4.0: {}

  node-fetch@2.7.0:
    dependencies:
      whatwg-url: 5.0.0

  openai-zod-to-json-schema@1.0.3(zod@3.23.8):
    dependencies:
      zod: 3.23.8

  optionator@0.9.4:
    dependencies:
      deep-is: 0.1.4
      fast-levenshtein: 2.0.6
      levn: 0.4.1
      prelude-ls: 1.2.1
      type-check: 0.4.0
      word-wrap: 1.2.5

  os-tmpdir@1.0.2: {}

  outdent@0.5.0: {}

  p-filter@2.1.0:
    dependencies:
      p-map: 2.1.0

  p-limit@2.3.0:
    dependencies:
      p-try: 2.2.0

  p-limit@3.1.0:
    dependencies:
      yocto-queue: 0.1.0

  p-locate@4.1.0:
    dependencies:
      p-limit: 2.3.0

  p-locate@5.0.0:
    dependencies:
      p-limit: 3.1.0

  p-map@2.1.0: {}

  p-try@2.2.0: {}

  package-manager-detector@0.2.4: {}

  parent-module@1.0.1:
    dependencies:
      callsites: 3.1.0

  path-exists@4.0.0: {}

  path-key@3.1.1: {}

  path-type@4.0.0: {}

  picocolors@1.1.1: {}

  picomatch@2.3.1: {}

  pify@4.0.1: {}

  prelude-ls@1.2.1: {}

  prettier-linter-helpers@1.0.0:
    dependencies:
      fast-diff: 1.3.0

  prettier@2.8.8: {}

  prettier@3.3.3: {}

  punycode@2.3.1: {}

  queue-microtask@1.2.3: {}

  read-yaml-file@1.1.0:
    dependencies:
      graceful-fs: 4.2.11
      js-yaml: 3.14.1
      pify: 4.0.1
      strip-bom: 3.0.0

  regenerator-runtime@0.14.1: {}

  resolve-from@4.0.0: {}

  resolve-from@5.0.0: {}

  reusify@1.0.4: {}

  run-parallel@1.2.0:
    dependencies:
      queue-microtask: 1.2.3

  safer-buffer@2.1.2: {}

  semver@7.6.3: {}

  serialize-error-cjs@0.1.3: {}

  shebang-command@2.0.0:
    dependencies:
      shebang-regex: 3.0.0

  shebang-regex@3.0.0: {}

  signal-exit@4.1.0: {}

  slash@3.0.0: {}

  spawndamnit@3.0.1:
    dependencies:
      cross-spawn: 7.0.6
      signal-exit: 4.1.0

  sprintf-js@1.0.3: {}

  strip-ansi@5.2.0:
    dependencies:
      ansi-regex: 4.1.1

  strip-ansi@6.0.1:
    dependencies:
      ansi-regex: 5.0.1

  strip-bom@3.0.0: {}

  strip-json-comments@3.1.1: {}

  supports-color@7.2.0:
    dependencies:
      has-flag: 4.0.0

  synckit@0.9.2:
    dependencies:
      '@pkgr/core': 0.1.1
      tslib: 2.8.1

  term-size@2.2.1: {}

  tmp@0.0.33:
    dependencies:
      os-tmpdir: 1.0.2

  to-regex-range@5.0.1:
    dependencies:
      is-number: 7.0.0

  tr46@0.0.3: {}

  ts-api-utils@1.4.0(typescript@5.6.3):
    dependencies:
      typescript: 5.6.3

  tslib@2.8.1: {}

  type-check@0.4.0:
    dependencies:
      prelude-ls: 1.2.1

  typescript-eslint@8.15.0(eslint@9.15.0)(typescript@5.6.3):
    dependencies:
      '@typescript-eslint/eslint-plugin': 8.15.0(@typescript-eslint/parser@8.15.0(eslint@9.15.0)(typescript@5.6.3))(eslint@9.15.0)(typescript@5.6.3)
      '@typescript-eslint/parser': 8.15.0(eslint@9.15.0)(typescript@5.6.3)
      '@typescript-eslint/utils': 8.15.0(eslint@9.15.0)(typescript@5.6.3)
      eslint: 9.15.0
    optionalDependencies:
      typescript: 5.6.3
    transitivePeerDependencies:
      - supports-color

  typescript@5.6.3: {}

  undici-types@6.19.8: {}

  universalify@0.1.2: {}

  uri-js@4.4.1:
    dependencies:
      punycode: 2.3.1

  webidl-conversions@3.0.1: {}

  whatwg-url@5.0.0:
    dependencies:
      tr46: 0.0.3
      webidl-conversions: 3.0.1

  which@2.0.2:
    dependencies:
      isexe: 2.0.0

  word-wrap@1.2.5: {}

  yocto-queue@0.1.0: {}

  zod@3.22.5: {}

  zod@3.23.8: {}<|MERGE_RESOLUTION|>--- conflicted
+++ resolved
@@ -9,13 +9,8 @@
   .:
     dependencies:
       inngest:
-<<<<<<< HEAD
-        specifier: 3.26.3-pr-756.1
-        version: 3.26.3-pr-756.1(typescript@5.6.3)
-=======
         specifier: ^3.26.3
         version: 3.26.3(typescript@5.6.3)
->>>>>>> b164577c
       openai-zod-to-json-schema:
         specifier: ^1.0.3
         version: 1.0.3(zod@3.23.8)
@@ -568,13 +563,8 @@
   inherits@2.0.4:
     resolution: {integrity: sha512-k/vGaX4/Yla3WzyMCvTQOXYeIHvqOKtnqBduzTHpzpQZzAskKMhZ2K+EnBiSM9zGSoIFeMpXKxa4dYeZIQqewQ==}
 
-<<<<<<< HEAD
-  inngest@3.26.3-pr-756.1:
-    resolution: {integrity: sha512-rWewWNjEZNvEPTxAkKb3FZitH0eK+aoo1Q6lVPId/jXiWt7MLyhe3MIfVpsodlRhbT4Q/pvZE4m6SyB1AtegtQ==}
-=======
   inngest@3.26.3:
     resolution: {integrity: sha512-f9s7ykBf12VHSVuZnGskXzRcvYocmGY143fs/urLNoQXhsN+i2TRLUyItdqv3r0RR2A88BuMMknefGgxu0q6fA==}
->>>>>>> b164577c
     engines: {node: '>=14'}
     peerDependencies:
       '@sveltejs/kit': '>=1.27.3'
@@ -1593,11 +1583,7 @@
 
   inherits@2.0.4: {}
 
-<<<<<<< HEAD
-  inngest@3.26.3-pr-756.1(typescript@5.6.3):
-=======
   inngest@3.26.3(typescript@5.6.3):
->>>>>>> b164577c
     dependencies:
       '@types/debug': 4.1.12
       canonicalize: 1.0.8
