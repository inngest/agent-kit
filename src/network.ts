import { z } from 'zod';
import {
  type Agent,
  RoutingAgent,
  createRoutingAgent,
  createTool,
<<<<<<< HEAD
} from "./agent";
import { type InferenceResult, State } from "./state";
import { type MaybePromise } from "./util";
import { type AiAdapter } from "inngest";
=======
} from './agent';
import { type AgenticModel } from './model';
import { type InferenceResult, State } from './state';
import { type MaybePromise } from './util';
>>>>>>> a1fa17bc

/**
 * Network represents a network of agents.
 */
export const createNetwork = (opts: Network.Constructor) => new Network(opts);

/**
 * Network represents a network of agents.
 */
export class Network {
  /**
   * agents are all publicly available agents in the netwrok
   */
  agents: Map<string, Agent>;

  /**
   * state is the entire agent's state.
   */
  state: State;

  /**
   * defaultModel is the default model to use with the network.  This will not
   * override an agent's specific model if the agent already has a model defined
   * (eg. via withModel or via its constructor).
   */
  defaultModel?: AiAdapter.Any;

  /**
   * maxIter is the maximum number of times the we can call agents before ending
   * the network's run loop.
   */
  maxIter: number;

  // _stack is an array of strings, each representing an agent name to call.
  private _stack: string[];

  private _counter = 0;

  // _agents atores all egents.  note that you may not include eg. the
  // defaultRoutingAgent within the network constructor, and you may return an
  // agent in the router that's not included.  This is okay;  we store all
  // agents referenced in the router here.
  private _agents: Map<string, Agent>;

  constructor({
    agents,
    defaultModel,
    maxIter,
    state = new State(),
  }: Network.Constructor) {
    this.agents = new Map();
    this._agents = new Map();
    this.state = state;
    this.defaultModel = defaultModel;
    this.maxIter = maxIter || 0;
    this._stack = [];

    for (const agent of agents) {
      // Store all agents publicly visible.
      this.agents.set(agent.name, agent);
      // Store an internal map of all agents referenced.
      this._agents.set(agent.name, agent);
    }
  }

  async availableAgents(): Promise<Agent[]> {
    const available: Agent[] = [];
    const all = Array.from(this.agents.values());
    for (const a of all) {
      const enabled = a?.lifecycles?.enabled;
      if (!enabled || (await enabled({ agent: a, network: this }))) {
        available.push(a);
      }
    }
    return available;
  }

  /**
   * addAgent adds a new agent to the network.
   */
  addAgent(agent: Agent) {
    this.agents.set(agent.name, agent);
  }

  /**
   * Schedule is used to push an agent's run function onto the stack.
   */
  schedule(agentName: string) {
    this._stack.push(agentName);
  }

  /**
   * run handles a given request using the network of agents.  It is not
   * concurrency-safe; you can only call run on a network once, as networks are
   * stateful.
   *
   */
  async run(
    input: string,
    overrides?: {
      router?: Network.Router;
      // eslint-disable-next-line @typescript-eslint/no-explicit-any
      state?: State | Record<string, any>;
    },
  ): Promise<Network> {
    // If given, use the provided state.
    if (overrides?.state) {
      if (overrides.state instanceof State) {
        this.state = overrides.state;
      } else {
        this.state = new State(overrides.state);
      }
    }

    const available = await this.availableAgents();
    if (available.length === 0) {
      throw new Error('no agents enabled in network');
    }

    // If there's no default agent used to run the request, use our internal
    // routing agent which attempts to figure out the best agent to choose based
    // off of the network.
    const next = await this.getNextAgents(input, overrides?.router);
    if (!next) {
      // TODO: If call count is 0, error.
      return this;
    }

    // Schedule the agent to run on our stack, then start popping off the stack.
    for (const agent of next) {
      this.schedule(agent.name);
    }

    while (
      this._stack.length > 0 &&
      (this.maxIter === 0 || this._counter < this.maxIter)
    ) {
      // XXX: It would be possible to parallel call these agents here by
      // fetching the entire stack, parallel running, then awaiting the
      // responses.   However, this confuses history and we'll take our time to
      // introduce parallelisation after the foundations are set.

      // Fetch the agent we need to call next off of the stack.
      const agentName = this._stack.shift();
      // Grab agents from the private map, as this may have been introduced in
      // the router.
      const agent = agentName && this._agents.get(agentName);
      if (!agent) {
        // We're done.
        return this;
      }

      // We force Agent to emit structured output in case of the use of tools by
      // setting maxIter to 0.
      const call = await agent.run(input, { network: this, maxIter: 0 });
      this._counter += 1;

      // Ensure that we store the call network history.
      this.state.append(call);

      // Here we face a problem: what's the definition of done?   An agent may
      // have just been called with part of the information to solve an input.
      // We may need to delegate to another agent.
      //
      // In this case, we defer to the router provided to give us next steps.
      // By default, this is an agentic router which takes the current state,
      // agents, then figures out next steps.  This can, and often should, be
      // custom code.
      const next = await this.getNextAgents(input, overrides?.router);
      for (const a of next || []) {
        this.schedule(a.name);
      }
    }

    return this;
  }

  private async getNextAgents(
    input: string,
    router?: Network.Router,
  ): Promise<Agent[] | undefined> {
    // A router may do one of two things:
    //
    //   1. Return one or more Agents to run
    //   2. Return undefined, meaning we're done.
    //
    // It can do this by using code, or by calling routing agents directly.
    if (!router && !this.defaultModel) {
      throw new Error(
        'No router or model defined in network.  You must pass a router or a default model to use the built-in agentic router.',
      );
    }
    if (!router) {
      router = defaultRoutingAgent;
    }
    if (router instanceof RoutingAgent) {
      return await this.getNextAgentsViaRoutingAgent(router, input);
    }

    // This is a function call which determines the next agent to call.  Note that the result
    // of this function call may be another RoutingAgent.
    const stack: Agent[] = this._stack.map((name) => {
      const agent = this._agents.get(name);
      if (!agent) {
        throw new Error(`unknown agent in the network stack: ${name}`);
      }
      return agent;
    });

    const agent = await router({
      input,
      network: this,
      stack,
      lastResult: this.state.results.pop(),
      callCount: this._counter,
    });
    if (!agent) {
      return;
    }
    if (agent instanceof RoutingAgent) {
      // Functions may also return routing agents.
      return await this.getNextAgentsViaRoutingAgent(agent, input);
    }

    for (const a of Array.isArray(agent) ? agent : [agent]) {
      // Ensure this agent is part of the network.  If not, we're going to
      // automatically add it.
      if (!this._agents.has(a.name)) {
        this._agents.set(a.name, a);
      }
    }

    return Array.isArray(agent) ? agent : [agent];
  }

  private async getNextAgentsViaRoutingAgent(
    routingAgent: RoutingAgent,
    input: string,
  ): Promise<Agent[] | undefined> {
    const result = await routingAgent.run(input, {
      network: this,
      model: routingAgent.model || this.defaultModel,
    });
    const agentNames = routingAgent.lifecycles.onRoute({
      result,
      agent: routingAgent,
      network: this,
    });

    return (agentNames || [])
      .map((name) => this.agents.get(name))
      .filter(Boolean) as Agent[];
  }
}

/**
 * defaultRoutingAgent is an AI agent that selects the appropriate agent from
 * the network to handle the incoming request.
 *
 * It is no set model and so relies on the presence of a default model in the
 * network or being explicitly given one.
 */
export const defaultRoutingAgent = createRoutingAgent({
  name: 'Default routing agent',

  description:
    'Selects which agents to work on based off of the current prompt and input.',

  lifecycle: {
    onRoute: ({ result }) => {
      const tool = result.toolCalls[0];
      if (!tool) {
        return;
      }
      if (typeof tool.content === 'string') {
        return [tool.content];
      }
      return;
    },
  },

  tools: [
    // This tool does nothing but ensure that the model responds with the
    // agent name as valid JSON.
    createTool({
      name: 'select_agent',
      description:
        'select an agent to handle the input, based off of the current conversation',
      parameters: z
        .object({
          name: z
            .string()
            .describe('The name of the agent that should handle the request'),
        })
        .strict(),
      handler: ({ name }, { network }) => {
        if (!network) {
          throw new Error(
            'The routing agent can only be used within a network of agents',
          );
        }

        if (typeof name !== 'string') {
          throw new Error('The routing agent requested an invalid agent');
        }

        const agent = network.agents.get(name);
        if (agent === undefined) {
          throw new Error(
            `The routing agent requested an agent that doesn't exist: ${name}`,
          );
        }

        // This returns the agent name to call.  The default routing functon
        // schedules this agent by inpsecting this name via the tool call output.
        return agent.name;
      },
    }),
  ],

  tool_choice: 'select_agent',

  system: async (network?: Network): Promise<string> => {
    if (!network) {
      throw new Error(
        'The routing agent can only be used within a network of agents',
      );
    }

    const agents = await network?.availableAgents();

    return `You are the orchestrator between a group of agents.  Each agent is suited for a set of specific tasks, and has a name, instructions, and a set of tools.

The following agents are available:
<agents>
  ${agents
    .map((a) => {
      return `
    <agent>
      <name>${a.name}</name>
      <description>${a.description}</description>
      <tools>${JSON.stringify(Array.from(a.tools.values()))}</tools>
    </agent>`;
    })
    .join('\n')}
</agents>

Follow the set of instructions:

<instructions>
  Think about the current history and status.  Determine which agent to use to handle the user's request, based off of the current agents and their tools.

  Your aim is to thoroughly complete the request, thinking step by step, choosing the right agent based off of the context.
</instructions>
    `;
  },
});

export namespace Network {
  export type Constructor = {
    agents: Agent[];
    defaultModel?: AiAdapter.Any;
    maxIter?: number;
    // state is any pre-existing network state to use in this Network instance.  By
    // default, new state is created without any history for every Network.
    state?: State;
  };

  /**
   * Router defines how a network coordinates between many agents.  A router is
   * either a RoutingAgent which uses inference calls to choose the next Agent,
   * or a function which chooses the next Agent to call.
   *
   * The function gets given the network, current state, future
   * agentic calls, and the last inference result from the network.
   *
   */
  export type Router = RoutingAgent | Router.FnRouter;

  export namespace Router {
    /**
     * FnRouter defines a function router which returns an Agent, an AgentRouter, or
     * undefined if the network should stop.
     *
     * If the FnRouter returns an AgentRouter (an agent with the .route function),
     * the agent will first be ran, then the `.route` function will be called.
     *
     */
    export type FnRouter = (
      args: Args,
    ) => MaybePromise<RoutingAgent | Agent | Agent[] | undefined>;

    export interface Args {
      /**
       * input is the input called to the network
       */
      input: string;

      /**
       * Network is the network that this router is coordinating.  Network state
       * is accessible via `network.state`.
       */
      network: Network;

      /**
       * stack is an ordered array of agents that will be called next.
       */
      stack: Agent[];

      /**
       * callCount is the number of current agent invocations that the network
       * has made.  This is a shorthand for `network.state.results.length`.
       */
      callCount: number;

      /**
       * lastResult is the last inference result that the network made.  This is
       * a shorthand for `network.state.results.pop()`.
       */
      lastResult?: InferenceResult;
    }
  }
}<|MERGE_RESOLUTION|>--- conflicted
+++ resolved
@@ -1,20 +1,13 @@
-import { z } from 'zod';
+import { type AiAdapter } from "inngest";
+import { z } from "zod";
 import {
   type Agent,
   RoutingAgent,
   createRoutingAgent,
   createTool,
-<<<<<<< HEAD
 } from "./agent";
 import { type InferenceResult, State } from "./state";
 import { type MaybePromise } from "./util";
-import { type AiAdapter } from "inngest";
-=======
-} from './agent';
-import { type AgenticModel } from './model';
-import { type InferenceResult, State } from './state';
-import { type MaybePromise } from './util';
->>>>>>> a1fa17bc
 
 /**
  * Network represents a network of agents.
@@ -131,7 +124,7 @@
 
     const available = await this.availableAgents();
     if (available.length === 0) {
-      throw new Error('no agents enabled in network');
+      throw new Error("no agents enabled in network");
     }
 
     // If there's no default agent used to run the request, use our internal
@@ -204,7 +197,7 @@
     // It can do this by using code, or by calling routing agents directly.
     if (!router && !this.defaultModel) {
       throw new Error(
-        'No router or model defined in network.  You must pass a router or a default model to use the built-in agentic router.',
+        "No router or model defined in network.  You must pass a router or a default model to use the built-in agentic router.",
       );
     }
     if (!router) {
@@ -278,10 +271,10 @@
  * network or being explicitly given one.
  */
 export const defaultRoutingAgent = createRoutingAgent({
-  name: 'Default routing agent',
+  name: "Default routing agent",
 
   description:
-    'Selects which agents to work on based off of the current prompt and input.',
+    "Selects which agents to work on based off of the current prompt and input.",
 
   lifecycle: {
     onRoute: ({ result }) => {
@@ -289,7 +282,7 @@
       if (!tool) {
         return;
       }
-      if (typeof tool.content === 'string') {
+      if (typeof tool.content === "string") {
         return [tool.content];
       }
       return;
@@ -300,25 +293,25 @@
     // This tool does nothing but ensure that the model responds with the
     // agent name as valid JSON.
     createTool({
-      name: 'select_agent',
+      name: "select_agent",
       description:
-        'select an agent to handle the input, based off of the current conversation',
+        "select an agent to handle the input, based off of the current conversation",
       parameters: z
         .object({
           name: z
             .string()
-            .describe('The name of the agent that should handle the request'),
+            .describe("The name of the agent that should handle the request"),
         })
         .strict(),
       handler: ({ name }, { network }) => {
         if (!network) {
           throw new Error(
-            'The routing agent can only be used within a network of agents',
+            "The routing agent can only be used within a network of agents",
           );
         }
 
-        if (typeof name !== 'string') {
-          throw new Error('The routing agent requested an invalid agent');
+        if (typeof name !== "string") {
+          throw new Error("The routing agent requested an invalid agent");
         }
 
         const agent = network.agents.get(name);
@@ -335,12 +328,12 @@
     }),
   ],
 
-  tool_choice: 'select_agent',
+  tool_choice: "select_agent",
 
   system: async (network?: Network): Promise<string> => {
     if (!network) {
       throw new Error(
-        'The routing agent can only be used within a network of agents',
+        "The routing agent can only be used within a network of agents",
       );
     }
 
@@ -359,7 +352,7 @@
       <tools>${JSON.stringify(Array.from(a.tools.values()))}</tools>
     </agent>`;
     })
-    .join('\n')}
+    .join("\n")}
 </agents>
 
 Follow the set of instructions:
