import { type AiAdapter } from "inngest";
import { AIGatewayError } from "./error";
import { type InternalNetworkMessage } from "./state";
import { type Tool } from "./types";

export class AgenticModel<TAiAdapter extends AiAdapter.Any> {
  #model: TAiAdapter;
  #inferOverride: AgenticModel.Infer<this> | undefined;

  // step: GetStepTools<Inngest.Any>;
  requestParser: AgenticModel.RequestParser<TAiAdapter>;
  responseParser: AgenticModel.ResponseParser<TAiAdapter>;

  constructor({
    model,
    // step,
    requestParser,
    responseParser,
  }: AgenticModel.Constructor<TAiAdapter>) {
    this.#model = model;
    // this.step = step;
    this.requestParser = requestParser.bind(this.#model);
    this.responseParser = responseParser.bind(this.#model);
  }

  #infer: AgenticModel.Infer<this> = async (stepID, input, tools) => {
    const initialUrl = new URL(this.#model.url || "");

    const {
      body,
      headers: extraHeaders,
      url = initialUrl,
    } = this.requestParser({
      model: this.#model,
<<<<<<< HEAD
      messages: input,
      tools,
      url: initialUrl,
    });

    const headers: Record<string, string> = {
      "Content-Type": "application/json",
      ...extraHeaders,
    };

    let res: Response;

    try {
      res = await fetch(url, {
        body: JSON.stringify(body),
        headers,
      });
    } catch (err) {
      const msg =
        typeof err === "object" &&
        err !== null &&
        "message" in err &&
        typeof err.message === "string"
          ? err.message
          : JSON.stringify(err);

      throw new AIGatewayError(`Failed to call model: ${msg}`);
    }

    if (!res.ok) {
      throw new AIGatewayError(
        `Failed to call model: ${res.status} ${res.statusText}; ${await res.text()}`,
      );
    }

    const output = (await res.json()) as AiAdapter.Output<TAiAdapter>;

    return {
      output: this.responseParser({
        model: this.#model,
        output,
      }),
      raw: output,
    };
  };

  public infer: AgenticModel.Infer<this> = (...args) => {
    if (this.#inferOverride) {
      return this.#inferOverride(...args);
    }
=======
      body: this.requestParser(this.#model, input, tools),
    })) as AiAdapter.Input<TAiAdapter>;
>>>>>>> 4ce0c983

    return this.#infer(...args);
  };

  // public infer: AgenticModel.Infer = async (stepID, input, tools) => {
  //   return this.#infer(stepID, input, tools);
  //   // const result = (await this.step.ai.infer(stepID, {
  //   //   model: this.#model,
  //   //   body: this.requestParser(input, tools),
  //   // })) as AiAdapter.Input<TAiAdapter>;

  //   // return { output: this.responseParser(result), raw: result };
  // };

  public overrideInfer(fn: AgenticModel.Infer<this> | undefined): this {
    this.#inferOverride = fn;

    return this;
  }
}

export namespace AgenticModel {
  export type Any = AgenticModel<AiAdapter.Any>;

  // eslint-disable-next-line @typescript-eslint/no-explicit-any
  export type Infer<This extends AgenticModel<any>> = (
    this: This,
    stepId: string,
    input: InternalNetworkMessage[],
    tools: Tool.Any[],
  ) => Promise<InferenceResponse>;

  /**
   * InferenceResponse is the response from a model for an inference request.
   * This contains parsed messages and the raw result, with the type of the raw
   * result depending on the model's API repsonse.
   */
  export type InferenceResponse<T = unknown> = {
    output: InternalNetworkMessage[];
    raw: T;
  };

  export interface Constructor<TAiAdapter extends AiAdapter.Any> {
    model: TAiAdapter;
    // step: GetStepTools<Inngest.Any>;
    requestParser: RequestParser<TAiAdapter>;
    responseParser: ResponseParser<TAiAdapter>;
  }

<<<<<<< HEAD
  export type RequestParser<TAiAdapter extends AiAdapter> = (ctx: {
    model: TAiAdapter;
    url: URL;
    messages: InternalNetworkMessage[];
    tools: Tool.Any[];
  }) => {
    body: AiAdapter.Input<TAiAdapter>;
    headers?: Record<string, string>;
    url?: URL;
  };

  export type ResponseParser<TAiAdapter extends AiAdapter> = (ctx: {
    model: TAiAdapter;
    output: AiAdapter.Output<TAiAdapter>;
  }) => InternalNetworkMessage[];
=======
  export type RequestParser<TAiAdapter extends AiAdapter.Any> = (
    model: TAiAdapter,
    state: InternalNetworkMessage[],
    tools: Tool.Any[],
  ) => AiAdapter.Input<TAiAdapter>;

  export type ResponseParser<TAiAdapter extends AiAdapter.Any> = (
    output: AiAdapter.Output<TAiAdapter>,
  ) => InternalNetworkMessage[];
>>>>>>> 4ce0c983
}<|MERGE_RESOLUTION|>--- conflicted
+++ resolved
@@ -1,123 +1,58 @@
 import { type AiAdapter } from "inngest";
-import { AIGatewayError } from "./error";
 import { type InternalNetworkMessage } from "./state";
 import { type Tool } from "./types";
+import { getStepTools } from "./util";
+import { adapters } from "./adapters";
+
+export const createAgenticModelFromAiAdapter = <
+  TAiAdapter extends AiAdapter.Any,
+>(
+  adapter: TAiAdapter,
+): AgenticModel<TAiAdapter> => {
+  const opts = adapters[adapter.format as AiAdapter.Format];
+
+  return new AgenticModel({
+    model: adapter,
+    requestParser:
+      opts.request as unknown as AgenticModel.RequestParser<TAiAdapter>,
+    responseParser:
+      opts.response as unknown as AgenticModel.ResponseParser<TAiAdapter>,
+  });
+};
 
 export class AgenticModel<TAiAdapter extends AiAdapter.Any> {
   #model: TAiAdapter;
-  #inferOverride: AgenticModel.Infer<this> | undefined;
-
-  // step: GetStepTools<Inngest.Any>;
   requestParser: AgenticModel.RequestParser<TAiAdapter>;
   responseParser: AgenticModel.ResponseParser<TAiAdapter>;
 
   constructor({
     model,
-    // step,
     requestParser,
     responseParser,
   }: AgenticModel.Constructor<TAiAdapter>) {
     this.#model = model;
-    // this.step = step;
-    this.requestParser = requestParser.bind(this.#model);
-    this.responseParser = responseParser.bind(this.#model);
+    this.requestParser = requestParser;
+    this.responseParser = responseParser;
   }
 
-  #infer: AgenticModel.Infer<this> = async (stepID, input, tools) => {
-    const initialUrl = new URL(this.#model.url || "");
+  async infer(
+    stepID: string,
+    input: InternalNetworkMessage[],
+    tools: Tool.Any[],
+  ): Promise<AgenticModel.InferenceResponse> {
+    const step = await getStepTools();
 
-    const {
-      body,
-      headers: extraHeaders,
-      url = initialUrl,
-    } = this.requestParser({
+    const result = (await step.ai.infer(stepID, {
       model: this.#model,
-<<<<<<< HEAD
-      messages: input,
-      tools,
-      url: initialUrl,
-    });
-
-    const headers: Record<string, string> = {
-      "Content-Type": "application/json",
-      ...extraHeaders,
-    };
-
-    let res: Response;
-
-    try {
-      res = await fetch(url, {
-        body: JSON.stringify(body),
-        headers,
-      });
-    } catch (err) {
-      const msg =
-        typeof err === "object" &&
-        err !== null &&
-        "message" in err &&
-        typeof err.message === "string"
-          ? err.message
-          : JSON.stringify(err);
-
-      throw new AIGatewayError(`Failed to call model: ${msg}`);
-    }
-
-    if (!res.ok) {
-      throw new AIGatewayError(
-        `Failed to call model: ${res.status} ${res.statusText}; ${await res.text()}`,
-      );
-    }
-
-    const output = (await res.json()) as AiAdapter.Output<TAiAdapter>;
-
-    return {
-      output: this.responseParser({
-        model: this.#model,
-        output,
-      }),
-      raw: output,
-    };
-  };
-
-  public infer: AgenticModel.Infer<this> = (...args) => {
-    if (this.#inferOverride) {
-      return this.#inferOverride(...args);
-    }
-=======
       body: this.requestParser(this.#model, input, tools),
     })) as AiAdapter.Input<TAiAdapter>;
->>>>>>> 4ce0c983
 
-    return this.#infer(...args);
-  };
-
-  // public infer: AgenticModel.Infer = async (stepID, input, tools) => {
-  //   return this.#infer(stepID, input, tools);
-  //   // const result = (await this.step.ai.infer(stepID, {
-  //   //   model: this.#model,
-  //   //   body: this.requestParser(input, tools),
-  //   // })) as AiAdapter.Input<TAiAdapter>;
-
-  //   // return { output: this.responseParser(result), raw: result };
-  // };
-
-  public overrideInfer(fn: AgenticModel.Infer<this> | undefined): this {
-    this.#inferOverride = fn;
-
-    return this;
+    return { output: this.responseParser(result), raw: result };
   }
 }
 
 export namespace AgenticModel {
   export type Any = AgenticModel<AiAdapter.Any>;
-
-  // eslint-disable-next-line @typescript-eslint/no-explicit-any
-  export type Infer<This extends AgenticModel<any>> = (
-    this: This,
-    stepId: string,
-    input: InternalNetworkMessage[],
-    tools: Tool.Any[],
-  ) => Promise<InferenceResponse>;
 
   /**
    * InferenceResponse is the response from a model for an inference request.
@@ -131,28 +66,10 @@
 
   export interface Constructor<TAiAdapter extends AiAdapter.Any> {
     model: TAiAdapter;
-    // step: GetStepTools<Inngest.Any>;
     requestParser: RequestParser<TAiAdapter>;
     responseParser: ResponseParser<TAiAdapter>;
   }
 
-<<<<<<< HEAD
-  export type RequestParser<TAiAdapter extends AiAdapter> = (ctx: {
-    model: TAiAdapter;
-    url: URL;
-    messages: InternalNetworkMessage[];
-    tools: Tool.Any[];
-  }) => {
-    body: AiAdapter.Input<TAiAdapter>;
-    headers?: Record<string, string>;
-    url?: URL;
-  };
-
-  export type ResponseParser<TAiAdapter extends AiAdapter> = (ctx: {
-    model: TAiAdapter;
-    output: AiAdapter.Output<TAiAdapter>;
-  }) => InternalNetworkMessage[];
-=======
   export type RequestParser<TAiAdapter extends AiAdapter.Any> = (
     model: TAiAdapter,
     state: InternalNetworkMessage[],
@@ -162,5 +79,4 @@
   export type ResponseParser<TAiAdapter extends AiAdapter.Any> = (
     output: AiAdapter.Output<TAiAdapter>,
   ) => InternalNetworkMessage[];
->>>>>>> 4ce0c983
 }