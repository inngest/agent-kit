import { type AiAdapter } from "inngest";
import { createAgenticModelFromAiAdapter, type AgenticModel } from "./model";
import { type Network } from "./network";
import {
  type State,
  InferenceResult,
  type Message,
  type ToolResultMessage,
} from "./state";
import { type Tool } from "./types";
<<<<<<< HEAD
import { type AnyZodType, type MaybePromise, getStepTools } from "./util";
=======
import { type AnyZodType, type MaybePromise } from "./util";
>>>>>>> 3c83cb8c

/**
 * createTool is a helper that properly types the input argument for a handler
 * based off of the Zod parameter types.
 */
export const createTool = <T extends AnyZodType>(t: Tool<T>): Tool<T> => t;

/**
 * Agent represents a single agent, responsible for a set of tasks.
 */
export const createAgent = (opts: Agent.Constructor) => new Agent(opts);

export const createRoutingAgent = (opts: Agent.RoutingConstructor) =>
  new RoutingAgent(opts);

/**
 * Agent represents a single agent, responsible for a set of tasks.
 */
export class Agent {
  /**
   * name is the name of the agent.
   */
  name: string;

  /**
   * description is the description of the agent.
   */
  description: string;

  /**
   * system is the system prompt for the agent.
   */
  system: string | ((network?: Network) => MaybePromise<string>);

  /**
   * Assistant is the assistent message used for completion, if any.
   */
  assistant: string;

  /**
   * tools are a list of tools that this specific agent has access to.
   */
  tools: Map<string, Tool.Any>;

  /**
   * tool_choice allows you to specify whether tools are automatically.  this defaults
   * to "auto", allowing the model to detect when to call tools automatically.  Choices are:
   *
   * - "auto": allow the model to choose tools automatically
   * - "any": force the use of any tool in the tools map
   * - string: force the name of a particular tool
   */
  tool_choice?: Tool.Choice;

  /**
   * lifecycles are programmatic hooks used to manage the agent.
   */
  lifecycles: Agent.Lifecycle | Agent.RoutingLifecycle | undefined;

  /**
   * model is the step caller to use for this agent.  This allows the agent
   * to use a specific model which may be different to other agents in the
   * system
   */
  model: AiAdapter.Any | undefined;

  constructor(opts: Agent.Constructor | Agent.RoutingConstructor) {
    this.name = opts.name;
    this.description = opts.description || "";
    this.system = opts.system;
    this.assistant = opts.assistant || "";
    this.tools = new Map();
    this.tool_choice = opts.tool_choice;
    this.lifecycles = opts.lifecycle;
    this.model = opts.model;

    for (const tool of opts.tools || []) {
      this.tools.set(tool.name, tool);
    }
  }

<<<<<<< HEAD
  withModel(model: AiAdapter.Any): Agent {
=======
  withModel(model: AgenticModel.Any): Agent {
>>>>>>> 3c83cb8c
    return new Agent({
      name: this.name,
      description: this.description,
      system: this.system,
      assistant: this.assistant,
      tools: Array.from(this.tools.values()),
      lifecycle: this.lifecycles,
      model,
    });
  }

  /**
   * Run runs an agent with the given user input, treated as a user message.  If
   * the input is an empty string, only the system prompt will execute.
   */
  async run(
    input: string,
    { model, network, state, maxIter = 0 }: Agent.RunOptions | undefined = {},
  ): Promise<InferenceResult> {
    const rawModel = model || this.model || network?.defaultModel;
    if (!rawModel) {
      throw new Error("No step caller provided to agent");
    }

    const p = createAgenticModelFromAiAdapter(rawModel);

    // input state always overrides the network state.
    const s = state || network?.state;

    let history = s ? s.format() : [];
    let prompt = await this.agentPrompt(input, network);
    let result = new InferenceResult(this, input, prompt, history, [], [], "");
    let hasMoreActions = true;
    let iter = 0;

    do {
      // Call lifecycles each time we perform inference.
      if (this.lifecycles?.onStart) {
        const modified = await this.lifecycles.onStart({
          agent: this,
          network,
          input,
          prompt,
          history,
        });

        if (modified.stop) {
          // We allow users to prevent calling the LLM directly here.
          return result;
        }

        prompt = modified.prompt;
        history = modified.history;
      }

      const inference = await this.performInference(
        input,
        p,
        prompt,
        history,
        network,
      );

      hasMoreActions =
        this.tools.size > 0 &&
        inference.output[inference.output.length - 1]!.stop_reason !== "stop";

      result = inference;
      history = [...inference.output];
      iter++;
    } while (hasMoreActions && iter < maxIter);

    if (this.lifecycles?.onFinish) {
      result = await this.lifecycles.onFinish({ agent: this, network, result });
    }

    // Note that the routing lifecycles aren't called by the agent.  They're called
    // by the network.

    return result;
  }

  private async performInference(
    input: string,
    p: AgenticModel.Any,
    prompt: Message[],
    history: Message[],
    network?: Network,
  ): Promise<InferenceResult> {
    const { output, raw } = await p.infer(
      this.name,
      prompt.concat(history),
      Array.from(this.tools.values()),
      this.tool_choice || "auto",
    );

    // Now that we've made the call, we instantiate a new InferenceResult for
    // lifecycles and history.
    let result = new InferenceResult(
      this,
      input,
      prompt,
      history,
      output,
      [],
      typeof raw === "string" ? raw : JSON.stringify(raw),
    );
    if (this.lifecycles?.onResponse) {
      result = await this.lifecycles.onResponse({
        agent: this,
        network,
        result,
      });
    }

    // And ensure we invoke any call from the agent
    const toolCallOutput = await this.invokeTools(result.output, p, network);
    if (toolCallOutput.length > 0) {
      result.toolCalls = result.toolCalls.concat(toolCallOutput);
    }

    return result;
  }

  private async invokeTools(
    msgs: Message[],
    p: AgenticModel.Any,
    network?: Network,
  ): Promise<ToolResultMessage[]> {
    const output: ToolResultMessage[] = [];

    for (const msg of msgs) {
      if (msg.type !== "tool_call") {
        continue;
      }

      if (!Array.isArray(msg.tools)) {
        continue;
      }

      for (const tool of msg.tools) {
        const found = this.tools.get(tool.name);
        if (!found) {
          throw new Error(
            `Inference requested a non-existent tool: ${tool.name}`,
          );
        }

        // Call this tool.
        //
        // XXX: You might expect this to be wrapped in a step, but each tool can
        // use multiple step tools, eg. `step.run`, then `step.waitForEvent` for
        // human in the loop tasks.
        //
        // eslint-disable-next-line @typescript-eslint/no-unsafe-assignment
        const result = await found.handler(tool.input, {
          agent: this,
          network,
          step: await getStepTools(),
        });

        // TODO: handle error and send them back to the LLM

        output.push({
          role: "tool_result",
          type: "tool_result",
          tool: {
            type: "tool",
            id: tool.id,
            name: tool.name,
            input: tool.input.arguments as Record<string, unknown>,
          },

          content: result ? result : `${tool.name} successfully executed`,
          stop_reason: "tool",
        });
      }
    }

    return output;
  }

  private async agentPrompt(
    input: string,
    network?: Network,
  ): Promise<Message[]> {
    // Prompt returns the full prompt for the current agent.  This does NOT
    // include the existing network's state as part of the prompt.
    //
    // Note that the agent's system message always comes first.
    const messages: Message[] = [
      {
        type: "text",
        role: "system",
        content:
          typeof this.system === "string"
            ? this.system
            : await this.system(network),
      },
    ];

    if (input.length > 0) {
      messages.push({ type: "text", role: "user", content: input });
    }

    if (this.assistant.length > 0) {
      messages.push({
        type: "text",
        role: "assistant",
        content: this.assistant,
      });
    }

    return messages;
  }
}

export class RoutingAgent extends Agent {
  type = "routing";
  override lifecycles: Agent.RoutingLifecycle;
  constructor(opts: Agent.RoutingConstructor) {
    super(opts);
    this.lifecycles = opts.lifecycle;
  }

<<<<<<< HEAD
  override withModel(model: AiAdapter.Any): RoutingAgent {
=======
  override withModel(model: AgenticModel.Any): RoutingAgent {
>>>>>>> 3c83cb8c
    return new RoutingAgent({
      name: this.name,
      description: this.description,
      system: this.system,
      assistant: this.assistant,
      tools: Array.from(this.tools.values()),
      lifecycle: this.lifecycles,
      model,
    });
  }
}

export namespace Agent {
  export interface Constructor {
    name: string;
    description?: string;
    system: string | ((network?: Network) => MaybePromise<string>);
    assistant?: string;
    tools?: Tool.Any[];
    tool_choice?: Tool.Choice;
    lifecycle?: Lifecycle;
    model?: AiAdapter.Any;
  }

  export interface RoutingConstructor extends Omit<Constructor, "lifecycle"> {
    lifecycle: RoutingLifecycle;
  }

  export interface RoutingConstructor extends Omit<Constructor, "lifecycle"> {
    lifecycle: RoutingLifecycle;
  }

  export interface RoutingConstructor extends Omit<Constructor, "lifecycle"> {
    lifecycle: RoutingLifecycle;
  }

  export interface RunOptions {
    model?: AiAdapter.Any;
    network?: Network;
    /**
     * State allows you to pass custom state into a single agent run call.  This should only
     * be provided if you are running agents outside of a network.  Networks automatically
     * supply their own state.
     */
    state?: State;
    maxIter?: number;
  }

  export interface Lifecycle {
    /**
     * enabled selectively enables or disables this agent based off of network
     * state.  If this function is not provided, the agent is always enabled.
     */
    enabled?: (args: Agent.LifecycleArgs.Base) => MaybePromise<boolean>;

    /**
     * onStart is called just before an agent starts an inference call.
     *
     * This receives the full agent prompt.  If this is a networked agent, the
     * agent will also receive the network's history which will be concatenated
     * to the end of the prompt when making the inference request.
     *
     * The return values can be used to adjust the prompt, history, or to stop
     * the agent from making the call altogether.
     *
     */
    onStart?: (args: Agent.LifecycleArgs.Before) => MaybePromise<{
      prompt: Message[];
      history: Message[];
      // stop, if true, will prevent calling the agent
      stop: boolean;
    }>;

    /**
     * onResponse is called after the inference call finishes, before any tools
     * have been invoked. This allows you to moderate the response prior to
     * running tools.
     */
    onResponse?: (
      args: Agent.LifecycleArgs.Result,
    ) => MaybePromise<InferenceResult>;

    /**
     * onFinish is called with a finalized InferenceResult, including any tool
     * call results. The returned InferenceResult will be saved to network
     * history, if the agent is part of the network.
     *
     */
    onFinish?: (
      args: Agent.LifecycleArgs.Result,
    ) => MaybePromise<InferenceResult>;
  }

  export namespace LifecycleArgs {
    export interface Base {
      // Agent is the agent that made the call.
      agent: Agent;
      // Network represents the network that this agent or lifecycle belongs to.
      network?: Network;
    }

    export interface Result extends Base {
      result: InferenceResult;
    }

    export interface Before extends Base {
      // input is the user request for the entire agentic operation.
      input?: string;

      // prompt is the system, user, and any assistant prompt as generated
      // by the Agent.  This does not include any past history.
      prompt: Message[];

      // history is the past history as generated via State.  Ths will be added
      // after the prompt to form a single conversation log.
      history?: Message[];
    }
  }

  export interface RoutingLifecycle extends Lifecycle {
    onRoute: RouterFn;
  }

  export type RouterFn = (args: Agent.RouterArgs) => string[] | undefined;

  /**
   * Router args are the arguments passed to the onRoute lifecycle hook.
   */
  export type RouterArgs = Agent.LifecycleArgs.Result;
}<|MERGE_RESOLUTION|>--- conflicted
+++ resolved
@@ -8,11 +8,7 @@
   type ToolResultMessage,
 } from "./state";
 import { type Tool } from "./types";
-<<<<<<< HEAD
 import { type AnyZodType, type MaybePromise, getStepTools } from "./util";
-=======
-import { type AnyZodType, type MaybePromise } from "./util";
->>>>>>> 3c83cb8c
 
 /**
  * createTool is a helper that properly types the input argument for a handler
@@ -94,11 +90,7 @@
     }
   }
 
-<<<<<<< HEAD
   withModel(model: AiAdapter.Any): Agent {
-=======
-  withModel(model: AgenticModel.Any): Agent {
->>>>>>> 3c83cb8c
     return new Agent({
       name: this.name,
       description: this.description,
@@ -324,11 +316,7 @@
     this.lifecycles = opts.lifecycle;
   }
 
-<<<<<<< HEAD
   override withModel(model: AiAdapter.Any): RoutingAgent {
-=======
-  override withModel(model: AgenticModel.Any): RoutingAgent {
->>>>>>> 3c83cb8c
     return new RoutingAgent({
       name: this.name,
       description: this.description,
