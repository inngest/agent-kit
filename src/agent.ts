<<<<<<< HEAD
import { type AiAdapter } from "inngest";
import { createAgenticModelFromAiAdapter, type AgenticModel } from "./model";
import { type Network } from "./network";
=======
import { type AgenticModel } from './model';
import { type Network } from './network';
>>>>>>> a1fa17bc
import {
  type State,
  InferenceResult,
  type Message,
  type ToolResultMessage,
<<<<<<< HEAD
} from "./state";
import { type Tool } from "./types";
import { type AnyZodType, type MaybePromise, getStepTools } from "./util";
=======
} from './state';
import { type Tool } from './types';
import { type AnyZodType, type MaybePromise } from './util';
>>>>>>> a1fa17bc

/**
 * createTool is a helper that properly types the input argument for a handler
 * based off of the Zod parameter types.
 */
export const createTool = <T extends AnyZodType>(t: Tool<T>): Tool<T> => t;

/**
 * Agent represents a single agent, responsible for a set of tasks.
 */
export const createAgent = (opts: Agent.Constructor) => new Agent(opts);

export const createRoutingAgent = (opts: Agent.RoutingConstructor) =>
  new RoutingAgent(opts);

/**
 * Agent represents a single agent, responsible for a set of tasks.
 */
export class Agent {
  /**
   * name is the name of the agent.
   */
  name: string;

  /**
   * description is the description of the agent.
   */
  description: string;

  /**
   * system is the system prompt for the agent.
   */
  system: string | ((network?: Network) => MaybePromise<string>);

  /**
   * Assistant is the assistent message used for completion, if any.
   */
  assistant: string;

  /**
   * tools are a list of tools that this specific agent has access to.
   */
  tools: Map<string, Tool.Any>;

  /**
   * tool_choice allows you to specify whether tools are automatically.  this defaults
   * to "auto", allowing the model to detect when to call tools automatically.  Choices are:
   *
   * - "auto": allow the model to choose tools automatically
   * - "any": force the use of any tool in the tools map
   * - string: force the name of a particular tool
   */
  tool_choice?: Tool.Choice;

  /**
   * lifecycles are programmatic hooks used to manage the agent.
   */
  lifecycles: Agent.Lifecycle | Agent.RoutingLifecycle | undefined;

  /**
   * model is the step caller to use for this agent.  This allows the agent
   * to use a specific model which may be different to other agents in the
   * system
   */
  model: AiAdapter.Any | undefined;

  constructor(opts: Agent.Constructor | Agent.RoutingConstructor) {
    this.name = opts.name;
    this.description = opts.description || '';
    this.system = opts.system;
    this.assistant = opts.assistant || '';
    this.tools = new Map();
    this.tool_choice = opts.tool_choice;
    this.lifecycles = opts.lifecycle;
    this.model = opts.model;

    for (const tool of opts.tools || []) {
      this.tools.set(tool.name, tool);
    }
  }

  withModel(model: AiAdapter.Any): Agent {
    return new Agent({
      name: this.name,
      description: this.description,
      system: this.system,
      assistant: this.assistant,
      tools: Array.from(this.tools.values()),
      lifecycle: this.lifecycles,
      model,
    });
  }

  /**
   * Run runs an agent with the given user input, treated as a user message.  If
   * the input is an empty string, only the system prompt will execute.
   */
  async run(
    input: string,
    { model, network, state, maxIter = 0 }: Agent.RunOptions | undefined = {},
  ): Promise<InferenceResult> {
<<<<<<< HEAD
    const rawModel = model || this.model || network?.defaultModel;
    if (!rawModel) {
      throw new Error("No step caller provided to agent");
=======
    const p = model || this.model || network?.defaultModel;
    if (!p) {
      throw new Error('No step caller provided to agent');
>>>>>>> a1fa17bc
    }

    const p = createAgenticModelFromAiAdapter(rawModel);

    // input state always overrides the network state.
    const s = state || network?.state;

    let history = s ? s.format() : [];
    let prompt = await this.agentPrompt(input, network);
    let result = new InferenceResult(this, input, prompt, history, [], [], '');
    let hasMoreActions = true;
    let iter = 0;

    do {
      // Call lifecycles each time we perform inference.
      if (this.lifecycles?.onStart) {
        const modified = await this.lifecycles.onStart({
          agent: this,
          network,
          input,
          prompt,
          history,
        });

        if (modified.stop) {
          // We allow users to prevent calling the LLM directly here.
          return result;
        }

        prompt = modified.prompt;
        history = modified.history;
      }

      const inference = await this.performInference(
        input,
        p,
        prompt,
        history,
        network,
      );

      hasMoreActions =
        this.tools.size > 0 &&
        inference.output[inference.output.length - 1]!.stop_reason !== 'stop';

      result = inference;
      history = [...inference.output];
      iter++;
    } while (hasMoreActions && iter < maxIter);

    if (this.lifecycles?.onFinish) {
      result = await this.lifecycles.onFinish({ agent: this, network, result });
    }

    // Note that the routing lifecycles aren't called by the agent.  They're called
    // by the network.

    return result;
  }

  private async performInference(
    input: string,
    p: AgenticModel.Any,
    prompt: Message[],
    history: Message[],
    network?: Network,
  ): Promise<InferenceResult> {
    const { output, raw } = await p.infer(
      this.name,
      prompt.concat(history),
      Array.from(this.tools.values()),
      this.tool_choice || 'auto',
    );

    // Now that we've made the call, we instantiate a new InferenceResult for
    // lifecycles and history.
    let result = new InferenceResult(
      this,
      input,
      prompt,
      history,
      output,
      [],
      typeof raw === 'string' ? raw : JSON.stringify(raw),
    );
    if (this.lifecycles?.onResponse) {
      result = await this.lifecycles.onResponse({
        agent: this,
        network,
        result,
      });
    }

    // And ensure we invoke any call from the agent
    const toolCallOutput = await this.invokeTools(result.output, p, network);
    if (toolCallOutput.length > 0) {
      result.toolCalls = result.toolCalls.concat(toolCallOutput);
    }

    return result;
  }

  private async invokeTools(
    msgs: Message[],
    p: AgenticModel.Any,
    network?: Network,
  ): Promise<ToolResultMessage[]> {
    const output: ToolResultMessage[] = [];

    for (const msg of msgs) {
      if (msg.type !== 'tool_call') {
        continue;
      }

      if (!Array.isArray(msg.tools)) {
        continue;
      }

      for (const tool of msg.tools) {
        const found = this.tools.get(tool.name);
        if (!found) {
          throw new Error(
            `Inference requested a non-existent tool: ${tool.name}`,
          );
        }

        // Call this tool.
        //
        // XXX: You might expect this to be wrapped in a step, but each tool can
        // use multiple step tools, eg. `step.run`, then `step.waitForEvent` for
        // human in the loop tasks.
        //
        // eslint-disable-next-line @typescript-eslint/no-unsafe-assignment
        const result = await found.handler(tool.input, {
          agent: this,
          network,
          step: await getStepTools(),
        });

        // TODO: handle error and send them back to the LLM

        output.push({
          role: 'tool_result',
          type: 'tool_result',
          tool: {
            type: 'tool',
            id: tool.id,
            name: tool.name,
            input: tool.input.arguments as Record<string, unknown>,
          },

          content: result ? result : `${tool.name} successfully executed`,
          stop_reason: 'tool',
        });
      }
    }

    return output;
  }

  private async agentPrompt(
    input: string,
    network?: Network,
  ): Promise<Message[]> {
    // Prompt returns the full prompt for the current agent.  This does NOT
    // include the existing network's state as part of the prompt.
    //
    // Note that the agent's system message always comes first.
    const messages: Message[] = [
      {
        type: 'text',
        role: 'system',
        content:
          typeof this.system === 'string'
            ? this.system
            : await this.system(network),
      },
    ];

    if (input.length > 0) {
      messages.push({ type: 'text', role: 'user', content: input });
    }

    if (this.assistant.length > 0) {
      messages.push({
        type: 'text',
        role: 'assistant',
        content: this.assistant,
      });
    }

    return messages;
  }
}

export class RoutingAgent extends Agent {
  type = 'routing';
  override lifecycles: Agent.RoutingLifecycle;
  constructor(opts: Agent.RoutingConstructor) {
    super(opts);
    this.lifecycles = opts.lifecycle;
  }

  override withModel(model: AiAdapter.Any): RoutingAgent {
    return new RoutingAgent({
      name: this.name,
      description: this.description,
      system: this.system,
      assistant: this.assistant,
      tools: Array.from(this.tools.values()),
      lifecycle: this.lifecycles,
      model,
    });
  }
}

export namespace Agent {
  export interface Constructor {
    name: string;
    description?: string;
    system: string | ((network?: Network) => MaybePromise<string>);
    assistant?: string;
    tools?: Tool.Any[];
    tool_choice?: Tool.Choice;
    lifecycle?: Lifecycle;
    model?: AiAdapter.Any;
  }

  export interface RoutingConstructor extends Omit<Constructor, "lifecycle"> {
    lifecycle: RoutingLifecycle;
  }

  export interface RoutingConstructor extends Omit<Constructor, "lifecycle"> {
    lifecycle: RoutingLifecycle;
  }

  export interface RoutingConstructor extends Omit<Constructor, 'lifecycle'> {
    lifecycle: RoutingLifecycle;
  }

  export interface RunOptions {
    model?: AiAdapter.Any;
    network?: Network;
    /**
     * State allows you to pass custom state into a single agent run call.  This should only
     * be provided if you are running agents outside of a network.  Networks automatically
     * supply their own state.
     */
    state?: State;
    maxIter?: number;
  }

  export interface Lifecycle {
    /**
     * enabled selectively enables or disables this agent based off of network
     * state.  If this function is not provided, the agent is always enabled.
     */
    enabled?: (args: Agent.LifecycleArgs.Base) => MaybePromise<boolean>;

    /**
     * onStart is called just before an agent starts an inference call.
     *
     * This receives the full agent prompt.  If this is a networked agent, the
     * agent will also receive the network's history which will be concatenated
     * to the end of the prompt when making the inference request.
     *
     * The return values can be used to adjust the prompt, history, or to stop
     * the agent from making the call altogether.
     *
     */
    onStart?: (args: Agent.LifecycleArgs.Before) => MaybePromise<{
      prompt: Message[];
      history: Message[];
      // stop, if true, will prevent calling the agent
      stop: boolean;
    }>;

    /**
     * onResponse is called after the inference call finishes, before any tools
     * have been invoked. This allows you to moderate the response prior to
     * running tools.
     */
    onResponse?: (
      args: Agent.LifecycleArgs.Result,
    ) => MaybePromise<InferenceResult>;

    /**
     * onFinish is called with a finalized InferenceResult, including any tool
     * call results. The returned InferenceResult will be saved to network
     * history, if the agent is part of the network.
     *
     */
    onFinish?: (
      args: Agent.LifecycleArgs.Result,
    ) => MaybePromise<InferenceResult>;
  }

  export namespace LifecycleArgs {
    export interface Base {
      // Agent is the agent that made the call.
      agent: Agent;
      // Network represents the network that this agent or lifecycle belongs to.
      network?: Network;
    }

    export interface Result extends Base {
      result: InferenceResult;
    }

    export interface Before extends Base {
      // input is the user request for the entire agentic operation.
      input?: string;

      // prompt is the system, user, and any assistant prompt as generated
      // by the Agent.  This does not include any past history.
      prompt: Message[];

      // history is the past history as generated via State.  Ths will be added
      // after the prompt to form a single conversation log.
      history?: Message[];
    }
  }

  export interface RoutingLifecycle extends Lifecycle {
    onRoute: RouterFn;
  }

  export type RouterFn = (args: Agent.RouterArgs) => string[] | undefined;

  /**
   * Router args are the arguments passed to the onRoute lifecycle hook.
   */
  export type RouterArgs = Agent.LifecycleArgs.Result;
}<|MERGE_RESOLUTION|>--- conflicted
+++ resolved
@@ -1,25 +1,14 @@
-<<<<<<< HEAD
 import { type AiAdapter } from "inngest";
 import { createAgenticModelFromAiAdapter, type AgenticModel } from "./model";
 import { type Network } from "./network";
-=======
-import { type AgenticModel } from './model';
-import { type Network } from './network';
->>>>>>> a1fa17bc
 import {
-  type State,
   InferenceResult,
   type Message,
+  type State,
   type ToolResultMessage,
-<<<<<<< HEAD
 } from "./state";
 import { type Tool } from "./types";
-import { type AnyZodType, type MaybePromise, getStepTools } from "./util";
-=======
-} from './state';
-import { type Tool } from './types';
-import { type AnyZodType, type MaybePromise } from './util';
->>>>>>> a1fa17bc
+import { getStepTools, type AnyZodType, type MaybePromise } from "./util";
 
 /**
  * createTool is a helper that properly types the input argument for a handler
@@ -88,9 +77,9 @@
 
   constructor(opts: Agent.Constructor | Agent.RoutingConstructor) {
     this.name = opts.name;
-    this.description = opts.description || '';
+    this.description = opts.description || "";
     this.system = opts.system;
-    this.assistant = opts.assistant || '';
+    this.assistant = opts.assistant || "";
     this.tools = new Map();
     this.tool_choice = opts.tool_choice;
     this.lifecycles = opts.lifecycle;
@@ -121,15 +110,9 @@
     input: string,
     { model, network, state, maxIter = 0 }: Agent.RunOptions | undefined = {},
   ): Promise<InferenceResult> {
-<<<<<<< HEAD
     const rawModel = model || this.model || network?.defaultModel;
     if (!rawModel) {
       throw new Error("No step caller provided to agent");
-=======
-    const p = model || this.model || network?.defaultModel;
-    if (!p) {
-      throw new Error('No step caller provided to agent');
->>>>>>> a1fa17bc
     }
 
     const p = createAgenticModelFromAiAdapter(rawModel);
@@ -139,7 +122,7 @@
 
     let history = s ? s.format() : [];
     let prompt = await this.agentPrompt(input, network);
-    let result = new InferenceResult(this, input, prompt, history, [], [], '');
+    let result = new InferenceResult(this, input, prompt, history, [], [], "");
     let hasMoreActions = true;
     let iter = 0;
 
@@ -173,7 +156,7 @@
 
       hasMoreActions =
         this.tools.size > 0 &&
-        inference.output[inference.output.length - 1]!.stop_reason !== 'stop';
+        inference.output[inference.output.length - 1]!.stop_reason !== "stop";
 
       result = inference;
       history = [...inference.output];
@@ -201,7 +184,7 @@
       this.name,
       prompt.concat(history),
       Array.from(this.tools.values()),
-      this.tool_choice || 'auto',
+      this.tool_choice || "auto",
     );
 
     // Now that we've made the call, we instantiate a new InferenceResult for
@@ -213,7 +196,7 @@
       history,
       output,
       [],
-      typeof raw === 'string' ? raw : JSON.stringify(raw),
+      typeof raw === "string" ? raw : JSON.stringify(raw),
     );
     if (this.lifecycles?.onResponse) {
       result = await this.lifecycles.onResponse({
@@ -240,7 +223,7 @@
     const output: ToolResultMessage[] = [];
 
     for (const msg of msgs) {
-      if (msg.type !== 'tool_call') {
+      if (msg.type !== "tool_call") {
         continue;
       }
 
@@ -272,17 +255,17 @@
         // TODO: handle error and send them back to the LLM
 
         output.push({
-          role: 'tool_result',
-          type: 'tool_result',
+          role: "tool_result",
+          type: "tool_result",
           tool: {
-            type: 'tool',
+            type: "tool",
             id: tool.id,
             name: tool.name,
             input: tool.input.arguments as Record<string, unknown>,
           },
 
           content: result ? result : `${tool.name} successfully executed`,
-          stop_reason: 'tool',
+          stop_reason: "tool",
         });
       }
     }
@@ -300,23 +283,23 @@
     // Note that the agent's system message always comes first.
     const messages: Message[] = [
       {
-        type: 'text',
-        role: 'system',
+        type: "text",
+        role: "system",
         content:
-          typeof this.system === 'string'
+          typeof this.system === "string"
             ? this.system
             : await this.system(network),
       },
     ];
 
     if (input.length > 0) {
-      messages.push({ type: 'text', role: 'user', content: input });
+      messages.push({ type: "text", role: "user", content: input });
     }
 
     if (this.assistant.length > 0) {
       messages.push({
-        type: 'text',
-        role: 'assistant',
+        type: "text",
+        role: "assistant",
         content: this.assistant,
       });
     }
@@ -326,7 +309,7 @@
 }
 
 export class RoutingAgent extends Agent {
-  type = 'routing';
+  type = "routing";
   override lifecycles: Agent.RoutingLifecycle;
   constructor(opts: Agent.RoutingConstructor) {
     super(opts);
@@ -366,7 +349,7 @@
     lifecycle: RoutingLifecycle;
   }
 
-  export interface RoutingConstructor extends Omit<Constructor, 'lifecycle'> {
+  export interface RoutingConstructor extends Omit<Constructor, "lifecycle"> {
     lifecycle: RoutingLifecycle;
   }
 
