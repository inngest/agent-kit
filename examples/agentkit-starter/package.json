--- conflicted
+++ resolved
@@ -46,13 +46,8 @@
     "@smithery/sdk": "^1.6.2",
     "@tailwindcss/typography": "^0.5.16",
     "@types/pg": "^8.15.2",
-<<<<<<< HEAD
     "ai": "^5.0.51",
     "axios": "^1.9.0",
-=======
-    "ai": "^4.3.13",
-    "axios": "^1.12.0",
->>>>>>> 60335465
     "class-variance-authority": "^0.7.1",
     "clsx": "^2.1.1",
     "cmdk": "^1.1.1",
